package jdbc

import (
	"context"
	"database/sql"
	"fmt"
	"strconv"
	"strings"

	"github.com/datazip-inc/olake/constants"
	"github.com/datazip-inc/olake/types"
	"github.com/datazip-inc/olake/utils"
	"github.com/datazip-inc/olake/utils/logger"
	"github.com/datazip-inc/olake/utils/typeutils"
	"github.com/jmoiron/sqlx"
)

// MinMaxQuery returns the query to fetch MIN and MAX values of a column in a Postgres table
func MinMaxQuery(stream types.StreamInterface, column string) string {
	return fmt.Sprintf(`SELECT MIN(%[1]s) AS min_value, MAX(%[1]s) AS max_value FROM %[2]s.%[3]s`, column, stream.Namespace(), stream.Name())
}

// NextChunkEndQuery returns the query to calculate the next chunk boundary
// Example:
// Input:
//
//	stream.Namespace() = "mydb"
//	stream.Name() = "users"
//	columns = []string{"id", "created_at"}
//	chunkSize = 1000
//
// Output:
//
//	SELECT CONCAT_WS(',', id, created_at) AS key_str FROM (
//	  SELECT (',', id, created_at)
//	  FROM `mydb`.`users`
//	  WHERE (`id` > ?) OR (`id` = ? AND `created_at` > ?)
//	  ORDER BY id, created_at
//	  LIMIT 1 OFFSET 1000
//	) AS subquery
func NextChunkEndQuery(stream types.StreamInterface, columns []string, chunkSize int64) string {
	var query strings.Builder
	// SELECT with quoted and concatenated values
	fmt.Fprintf(&query, "SELECT CONCAT_WS(',', %s) AS key_str FROM (SELECT %s FROM `%s`.`%s`",
		strings.Join(columns, ", "),
		strings.Join(columns, ", "),
		stream.Namespace(),
		stream.Name(),
	)
	// WHERE clause for lexicographic "greater than"
	query.WriteString(" WHERE ")
	// TODO: Embed primary key columns here directly
	for currentColIndex := 0; currentColIndex < len(columns); currentColIndex++ {
		if currentColIndex > 0 {
			query.WriteString(" OR ")
		}
		query.WriteString("(")
		for equalityColIndex := 0; equalityColIndex < currentColIndex; equalityColIndex++ {
			fmt.Fprintf(&query, "`%s` = ? AND ", columns[equalityColIndex])
		}
		fmt.Fprintf(&query, "`%s` > ?", columns[currentColIndex])
		query.WriteString(")")
	}
<<<<<<< HEAD
	// ORDER + LIMIT
=======
	// applies filters here
	if filter != "" {
		query.WriteString(" AND (" + filter + ")")
	}
	// ORDER and skip OFFSET number of rows and then return the next row
>>>>>>> 4e3c32df
	fmt.Fprintf(&query, " ORDER BY %s", strings.Join(columns, ", "))
	fmt.Fprintf(&query, " LIMIT 1 OFFSET %d) AS subquery", chunkSize)
	return query.String()
}

// PostgreSQL-Specific Queries
// TODO: Rewrite queries for taking vars as arguments while execution.
// PostgresRowCountQuery returns the query to fetch the estimated row count in PostgreSQL
func PostgresRowCountQuery(stream types.StreamInterface) string {
	return fmt.Sprintf(`SELECT reltuples::bigint AS approx_row_count FROM pg_class c JOIN pg_namespace n ON n.oid = c.relnamespace WHERE c.relname = '%s' AND n.nspname = '%s';`, stream.Name(), stream.Namespace())
}

// PostgresBlockSizeQuery returns the query to fetch the block size in PostgreSQL
func PostgresBlockSizeQuery() string {
	return `SHOW block_size`
}

// PostgresRelPageCount returns the query to fetch relation page count in PostgreSQL
func PostgresRelPageCount(stream types.StreamInterface) string {
	return fmt.Sprintf(`SELECT relpages FROM pg_class WHERE relname = '%s' AND relnamespace = (SELECT oid FROM pg_namespace WHERE nspname = '%s')`, stream.Name(), stream.Namespace())
}

// PostgresWalLSNQuery returns the query to fetch the current WAL LSN in PostgreSQL
func PostgresWalLSNQuery() string {
	return `SELECT pg_current_wal_lsn()::text::pg_lsn`
}

// PostgresNextChunkEndQuery generates a SQL query to fetch the maximum value of a specified column
func PostgresNextChunkEndQuery(stream types.StreamInterface, filterColumn string, filterValue interface{}, batchSize int) string {
	baseCond := fmt.Sprintf(`%s > %v`, filterColumn, filterValue)
	return fmt.Sprintf(`SELECT MAX(%s) FROM (SELECT %s FROM "%s"."%s" WHERE %s ORDER BY %s ASC LIMIT %d) AS T`, filterColumn, filterColumn, stream.Namespace(), stream.Name(), baseCond, filterColumn, batchSize)
}

// PostgresMinQuery returns the query to fetch the minimum value of a column in PostgreSQL
func PostgresMinQuery(stream types.StreamInterface, filterColumn string, filterValue interface{}) string {
	return fmt.Sprintf(`SELECT MIN(%s) FROM "%s"."%s" WHERE %s > %v`, filterColumn, stream.Namespace(), stream.Name(), filterColumn, filterValue)
}

// PostgresBuildSplitScanQuery builds a chunk scan query for PostgreSQL
func PostgresChunkScanQuery(stream types.StreamInterface, filterColumn string, chunk types.Chunk, filter string) string {
	chunkCond := ""
	if chunk.Min != nil && chunk.Max != nil {
		chunkCond = fmt.Sprintf("%s >= %v AND %s < %v", filterColumn, chunk.Min, filterColumn, chunk.Max)
	} else if chunk.Min != nil {
		chunkCond = fmt.Sprintf("%s >= %v", filterColumn, chunk.Min)
	} else if chunk.Max != nil {
		chunkCond = fmt.Sprintf("%s < %v", filterColumn, chunk.Max)
	}

	chunkCond = utils.Ternary(filter != "" && chunkCond != "", fmt.Sprintf("(%s) AND (%s)", chunkCond, filter), chunkCond).(string)
	return fmt.Sprintf(`SELECT * FROM "%s"."%s" WHERE %s`, stream.Namespace(), stream.Name(), chunkCond)
}

// MySQL-Specific Queries
// buildChunkConditionMySQL builds the condition for a chunk in MySQL
func buildChunkConditionMySQL(filterColumns []string, chunk types.Chunk, extraFilter string) string {
	colTuple := "(" + strings.Join(filterColumns, ", ") + ")"

	buildSQLTuple := func(val any) string {
		parts := strings.Split(val.(string), ",")
		for i, part := range parts {
			parts[i] = fmt.Sprintf("'%s'", strings.TrimSpace(part))
		}
		return strings.Join(parts, ", ")
	}
	chunkCond := ""
	switch {
	case chunk.Min != nil && chunk.Max != nil:
		chunkCond = fmt.Sprintf("%s >= (%s) AND %s < (%s)", colTuple, buildSQLTuple(chunk.Min), colTuple, buildSQLTuple(chunk.Max))
	case chunk.Min != nil:
		chunkCond = fmt.Sprintf("%s >= (%s)", colTuple, buildSQLTuple(chunk.Min))
	case chunk.Max != nil:
		chunkCond = fmt.Sprintf("%s < (%s)", colTuple, buildSQLTuple(chunk.Max))
	}
	// Both filter and chunk cond both should exist
	if extraFilter != "" && chunkCond != "" {
		return fmt.Sprintf("(%s) AND (%s)", chunkCond, extraFilter)
	}
	return chunkCond
}

// MysqlLimitOffsetScanQuery is used to get the rows
func MysqlLimitOffsetScanQuery(stream types.StreamInterface, chunk types.Chunk, filter string) string {
	query := fmt.Sprintf("SELECT * FROM `%s`.`%s`", stream.Namespace(), stream.Name())
	query = utils.Ternary(filter == "", query, fmt.Sprintf("%s WHERE %s", query, filter)).(string)
	if chunk.Min == nil {
		maxVal, _ := strconv.ParseUint(chunk.Max.(string), 10, 64)
		query = fmt.Sprintf("%s LIMIT %d", query, maxVal)
	} else if chunk.Min != nil && chunk.Max != nil {
		minVal, _ := strconv.ParseUint(chunk.Min.(string), 10, 64)
		maxVal, _ := strconv.ParseUint(chunk.Max.(string), 10, 64)
		query = fmt.Sprintf("%s LIMIT %d OFFSET %d", query, maxVal-minVal, minVal)
	} else {
		minVal, _ := strconv.ParseUint(chunk.Min.(string), 10, 64)
		maxNum := ^uint64(0)
		query = fmt.Sprintf("%s LIMIT %d OFFSET %d", query, maxNum, minVal)
	}
	return query
}

// MySQLWithoutState builds a chunk scan query for MySql
func MysqlChunkScanQuery(stream types.StreamInterface, filterColumns []string, chunk types.Chunk, extraFilter string) string {
	condition := buildChunkConditionMySQL(filterColumns, chunk, extraFilter)
	return fmt.Sprintf("SELECT * FROM `%s`.`%s` WHERE %s", stream.Namespace(), stream.Name(), condition)
}

// MinMaxQueryMySQL returns the query to fetch MIN and MAX values of a column in a MySQL table
func MinMaxQueryMySQL(stream types.StreamInterface, columns []string) string {
	concatCols := fmt.Sprintf("CONCAT_WS(',', %s)", strings.Join(columns, ", "))
	orderAsc := strings.Join(columns, ", ")
	descCols := make([]string, len(columns))
	for i, col := range columns {
		descCols[i] = col + " DESC"
	}
	orderDesc := strings.Join(descCols, ", ")
	return fmt.Sprintf(`
	SELECT
		(SELECT %s FROM %s.%s ORDER BY %s LIMIT 1) AS min_value,
		(SELECT %s FROM %s.%s ORDER BY %s LIMIT 1) AS max_value
	`,
		concatCols, stream.Namespace(), stream.Name(), orderAsc,
		concatCols, stream.Namespace(), stream.Name(), orderDesc,
	)
}

// MySQLDiscoverTablesQuery returns the query to discover tables in a MySQL database
func MySQLDiscoverTablesQuery() string {
	return `
		SELECT 
			TABLE_NAME, 
			TABLE_SCHEMA 
		FROM 
			INFORMATION_SCHEMA.TABLES 
		WHERE 
			TABLE_SCHEMA = ? 
			AND TABLE_TYPE = 'BASE TABLE'
	`
}

// MySQLTableSchemaQuery returns the query to fetch schema information for a table in MySQL
func MySQLTableSchemaQuery() string {
	return `
		SELECT 
			COLUMN_NAME, 
			COLUMN_TYPE,
			DATA_TYPE, 
			IS_NULLABLE,
			COLUMN_KEY
		FROM 
			INFORMATION_SCHEMA.COLUMNS 
		WHERE 
			TABLE_SCHEMA = ? AND TABLE_NAME = ?
		ORDER BY 
			ORDINAL_POSITION
	`
}

// MySQLPrimaryKeyQuery returns the query to fetch the primary key column of a table in MySQL
func MySQLPrimaryKeyQuery() string {
	return `
        SELECT COLUMN_NAME 
        FROM INFORMATION_SCHEMA.KEY_COLUMN_USAGE 
        WHERE TABLE_SCHEMA = DATABASE() 
        AND TABLE_NAME = ? 
        AND CONSTRAINT_NAME = 'PRIMARY' 
        LIMIT 1
	`
}

// MySQLTableRowStatsQuery returns the query to fetch the estimated row count and average row size of a table in MySQL
func MySQLTableRowStatsQuery() string {
	return `
		SELECT TABLE_ROWS,
		CEIL(data_length / NULLIF(table_rows, 0)) AS avg_row_bytes
		FROM INFORMATION_SCHEMA.TABLES
		WHERE TABLE_SCHEMA = DATABASE()
		AND TABLE_NAME = ?
	`
}

// MySQLMasterStatusQuery returns the query to fetch the current binlog position in MySQL: mysql v8.3 and below
func MySQLMasterStatusQuery() string {
	return "SHOW MASTER STATUS"
}

// MySQLMasterStatusQuery returns the query to fetch the current binlog position in MySQL: mysql v8.4 and above
func MySQLMasterStatusQueryNew() string {
	return "SHOW BINARY LOG STATUS"
}

// MySQLLogBinQuery returns the query to fetch the log_bin variable in MySQL
func MySQLLogBinQuery() string {
	return "SHOW VARIABLES LIKE 'log_bin'"
}

// MySQLBinlogFormatQuery returns the query to fetch the binlog_format variable in MySQL
func MySQLBinlogFormatQuery() string {
	return "SHOW VARIABLES LIKE 'binlog_format'"
}

// MySQLBinlogRowMetadataQuery returns the query to fetch the binlog_row_metadata variable in MySQL
func MySQLBinlogRowMetadataQuery() string {
	return "SHOW VARIABLES LIKE 'binlog_row_metadata'"
}

// MySQLTableColumnsQuery returns the query to fetch column names of a table in MySQL
func MySQLTableColumnsQuery() string {
	return `
		SELECT COLUMN_NAME 
		FROM INFORMATION_SCHEMA.COLUMNS 
		WHERE TABLE_SCHEMA = ? AND TABLE_NAME = ? 
		ORDER BY ORDINAL_POSITION
	`
}

// MySQLVersion returns the version of the MySQL server
// It returns the major and minor version of the MySQL server
func MySQLVersion(client *sqlx.DB) (int, int, error) {
	var version string
	err := client.QueryRow("SELECT @@version").Scan(&version)
	if err != nil {
		return 0, 0, fmt.Errorf("failed to get MySQL version: %s", err)
	}

	parts := strings.Split(version, ".")
	if len(parts) < 2 {
		return 0, 0, fmt.Errorf("invalid version format")
	}
	majorVersion, err := strconv.Atoi(parts[0])
	if err != nil {
		return 0, 0, fmt.Errorf("invalid major version: %s", err)
	}

	minorVersion, err := strconv.Atoi(parts[1])
	if err != nil {
		return 0, 0, fmt.Errorf("invalid minor version: %s", err)
	}

	return majorVersion, minorVersion, nil
}

func WithIsolation(ctx context.Context, client *sqlx.DB, fn func(tx *sql.Tx) error) error {
	tx, err := client.BeginTx(ctx, &sql.TxOptions{
		Isolation: sql.LevelRepeatableRead,
		ReadOnly:  true,
	})
	if err != nil {
		return fmt.Errorf("failed to begin transaction: %s", err)
	}
	defer func() {
		if rerr := tx.Rollback(); rerr != nil && rerr != sql.ErrTxDone {
			fmt.Printf("transaction rollback failed: %s", rerr)
		}
	}()
	if err := fn(tx); err != nil {
		return err
	}
	return tx.Commit()
}

// OracleDB Specific Queries

// OracleTableDiscoveryQuery returns the query to fetch the username and table name of all the tables which the current user has access to in OracleDB
func OracleTableDiscoveryQuery() string {
	return `SELECT owner, table_name FROM all_tables WHERE owner NOT IN (SELECT username FROM all_users WHERE oracle_maintained = 'Y')`
}

// OracleTableDetailsQuery returns the query to fetch the details of a table in OracleDB
func OracleTableDetailsQuery(schemaName, tableName string) string {
	return fmt.Sprintf("SELECT column_name, data_type, nullable, data_precision, data_scale FROM all_tab_columns WHERE owner = '%s' AND table_name = '%s'", schemaName, tableName)
}

// OraclePrimaryKeyQuery returns the query to fetch all the primary key columns of a table in OracleDB
func OraclePrimaryKeyColummsQuery(schemaName, tableName string) string {
	return fmt.Sprintf(`SELECT cols.column_name FROM all_constraints cons, all_cons_columns cols WHERE cons.constraint_type = 'P' AND cons.constraint_name = cols.constraint_name AND cons.owner = cols.owner AND cons.owner = '%s' AND cols.table_name = '%s'`, schemaName, tableName)
}

// OracleChunkScanQuery returns the query to fetch the rows of a table in OracleDB
func OracleChunkScanQuery(stream types.StreamInterface, chunk types.Chunk, filter string) string {
	currentSCN := strings.Split(chunk.Min.(string), ",")[0]
	chunkMin := strings.Split(chunk.Min.(string), ",")[1]

	filterClause := utils.Ternary(filter == "", "", " AND ("+filter+")").(string)

	if chunk.Max != nil {
		chunkMax := chunk.Max.(string)
		return fmt.Sprintf("SELECT * FROM %q.%q AS OF SCN %s WHERE ROWID >= '%v' AND ROWID < '%v' %s", stream.Namespace(), stream.Name(), currentSCN, chunkMin, chunkMax, filterClause)
	}
	return fmt.Sprintf("SELECT * FROM %q.%q AS OF SCN %s WHERE ROWID >= '%v' %s", stream.Namespace(), stream.Name(), currentSCN, chunkMin, filterClause)
}

// OracleTableSizeQuery returns the query to fetch the size of a table in bytes in OracleDB
func OracleBlockSizeQuery() string {
	return `SELECT CEIL(BYTES / NULLIF(BLOCKS, 0)) FROM user_segments WHERE BLOCKS IS NOT NULL AND ROWNUM =1`
}

// OracleCurrentSCNQuery returns the query to fetch the current SCN in OracleDB
func OracleCurrentSCNQuery() string {
	return `SELECT TO_CHAR(DBMS_FLASHBACK.GET_SYSTEM_CHANGE_NUMBER) AS SCN_STR FROM DUAL`
}

// OracleEmptyCheckQuery returns the query to check if a table is empty in OracleDB
func OracleEmptyCheckQuery(stream types.StreamInterface) string {
	return fmt.Sprintf("SELECT 1 FROM %q.%q WHERE ROWNUM = 1", stream.Namespace(), stream.Name())
}

// OracleTaskCreationQuery returns the query to create a task in OracleDB
func OracleTaskCreationQuery(taskName string) string {
	return fmt.Sprintf(`BEGIN DBMS_PARALLEL_EXECUTE.create_task('%s'); END;`, taskName)
}

// OracleChunkCreationQuery returns the query to make chunks in OracleDB using DBMS_PARALLEL_EXECUTE
func OracleChunkCreationQuery(stream types.StreamInterface, blocksPerChunk int64, taskName string) string {
	return fmt.Sprintf(`BEGIN
  						DBMS_PARALLEL_EXECUTE.create_chunks_by_rowid(
    					task_name   => '%s',
    					table_owner => '%s',
    					table_name  => '%s',	
    					by_row      => FALSE,
    					chunk_size  => %d
  						);
						END;`,
		taskName, stream.Namespace(), stream.Name(), blocksPerChunk,
	)
}

// OracleChunkTaskCleanerQuery returns the query to clean up a chunk task in OracleDB
func OracleChunkTaskCleanerQuery(taskName string) string {
	return fmt.Sprintf(`BEGIN DBMS_PARALLEL_EXECUTE.drop_task('%s'); END;`, taskName)
}

// OracleChunkRetrievalQuery returns the query to retrieve chunks from DBMS_PARALLEL_EXECUTE in OracleDB
func OracleChunkRetrievalQuery(taskName string) string {
	return fmt.Sprintf(`SELECT chunk_id, start_rowid, end_rowid FROM user_parallel_execute_chunks WHERE task_name = '%s' ORDER BY chunk_id`, taskName)
}

// OracleIncrementalValueFormatter is used to format the value of the cursor field for Oracle incremental sync, mainly because of the various timestamp formats
func OracleIncrementalValueFormatter(cursorField, argumentPlaceholder string, lastCursorValue any, opts IncrementalConditionOptions) (string, any, error) {
	// Get the datatype of the cursor field from streams
	stream := opts.Stream
	// remove cursorField conversion to lower case once column normalization is based on writer side
	datatype, err := stream.Self().Stream.Schema.GetType(strings.ToLower(cursorField))
	if err != nil {
		return "", nil, fmt.Errorf("cursor field %s not found in schema: %s", cursorField, err)
	}

	isTimestamp := strings.Contains(string(datatype), "timestamp")
	formattedValue, err := typeutils.ReformatValue(datatype, lastCursorValue)
	if err != nil {
		return "", nil, fmt.Errorf("failed to reformat value %v of type %T: %s", lastCursorValue, lastCursorValue, err)
	}

	query := fmt.Sprintf("SELECT DATA_TYPE FROM ALL_TAB_COLUMNS WHERE OWNER = '%s' AND TABLE_NAME = '%s' AND COLUMN_NAME = '%s'", stream.Namespace(), stream.Name(), cursorField)
	err = opts.Client.QueryRow(query).Scan(&datatype)
	if err != nil {
		return "", nil, fmt.Errorf("failed to get column datatype: %s", err)
	}
	// if the cursor field is a timestamp and not timezone aware, we need to cast the value as timestamp
	if isTimestamp && !strings.Contains(string(datatype), "TIME ZONE") {
		return fmt.Sprintf("%q >= CAST(%s AS TIMESTAMP)", cursorField, argumentPlaceholder), formattedValue, nil
	}
	return fmt.Sprintf("%q >= %s", cursorField, argumentPlaceholder), formattedValue, nil
}

// ParseFilter converts a filter string to a valid SQL WHERE condition
func SQLFilter(stream types.StreamInterface, driver string) (string, error) {
	buildCondition := func(cond types.Condition, driver string) (string, error) {
		// Get column quote style
		quote := utils.Ternary(driver == "mysql", "`", "\"").(string)
		quotedColumn := fmt.Sprintf("%s%s%s", quote, cond.Column, quote)

		// Handle unquoted null value
		if cond.Value == "null" {
			switch cond.Operator {
			case "=":
				return fmt.Sprintf("%s IS NULL", quotedColumn), nil
			case "!=":
				return fmt.Sprintf("%s IS NOT NULL", quotedColumn), nil
			default:
				return fmt.Sprintf("%s %s NULL", quotedColumn, cond.Operator), nil
			}
		}

		// Parse and format value
		value := cond.Value
		if strings.HasPrefix(value, "\"") && strings.HasSuffix(value, "\"") {
			// Handle quoted strings
			unquoted := value[1 : len(value)-1]
			escaped := strings.ReplaceAll(unquoted, "'", "''")
			value = fmt.Sprintf("'%s'", escaped)
		} else {
			_, err := strconv.ParseFloat(value, 64)
			booleanValue := strings.EqualFold(value, "true") || strings.EqualFold(value, "false")
			if err != nil && !booleanValue {
				escaped := strings.ReplaceAll(value, "'", "''")
				value = fmt.Sprintf("'%s'", escaped)
			}
		}

		return fmt.Sprintf("%s %s %s", quotedColumn, cond.Operator, value), nil
	}

	filter, err := stream.GetFilter()
	if err != nil {
		return "", fmt.Errorf("failed to parse stream filter: %s", err)
	}

	switch {
	case len(filter.Conditions) == 0:
		return "", nil // No conditions, return empty string
	case len(filter.Conditions) == 1:
		return buildCondition(filter.Conditions[0], driver)
	default:
		// for size 2
		conditions := make([]string, 0, len(filter.Conditions))
		err := utils.ForEach(filter.Conditions, func(cond types.Condition) error {
			formatted, err := buildCondition(cond, driver)
			if err != nil {
				return err
			}
			conditions = append(conditions, formatted)
			return nil
		})
		return strings.Join(conditions, fmt.Sprintf(" %s ", filter.LogicalOperator)), err
	}
}

// IncrementalConditionOptions contains options for building incremental conditions
type IncrementalConditionOptions struct {
	Driver constants.DriverType
	Stream types.StreamInterface
	State  *types.State
	Client *sqlx.DB
	Filter string
}

// BuildIncrementalQuery generates the incremental query SQL based on driver type
func BuildIncrementalQuery(opts IncrementalConditionOptions) (string, []any, error) {
	primaryCursor, secondaryCursor := opts.Stream.Cursor()
	lastPrimaryCursorValue := opts.State.GetCursor(opts.Stream.Self(), primaryCursor)
	lastSecondaryCursorValue := opts.State.GetCursor(opts.Stream.Self(), secondaryCursor)
	// cursor values cannot contain only nil values
	if lastPrimaryCursorValue == nil {
		logger.Warnf("last primary cursor value is nil for stream[%s]", opts.Stream.ID())
	}
	if secondaryCursor != "" && lastSecondaryCursorValue == nil {
		logger.Warnf("last secondary cursor value is nil for stream[%s]", opts.Stream.ID())
	}

	// Get placeholder and quotes style based on driver
	var (
		placeholder     func(int) string
		quoteIdentifier func(string) string
	)
	switch opts.Driver {
	case constants.MySQL:
		{
			placeholder = func(_ int) string { return "?" }
			quoteIdentifier = func(identifier string) string { return fmt.Sprintf("`%s`", identifier) }
		}
	case constants.Postgres:
		{
			placeholder = func(i int) string { return fmt.Sprintf("$%d", i) }
			quoteIdentifier = func(identifier string) string { return identifier } // postgres doesn't require quotes
		}
	case constants.Oracle:
		{
			placeholder = func(i int) string { return fmt.Sprintf(":%d", i) }
			quoteIdentifier = func(identifier string) string { return fmt.Sprintf("%q", identifier) }
		}
	default:
		return "", nil, fmt.Errorf("unsupported driver: %s", string(opts.Driver))
	}

	// buildCursorCondition creates the SQL condition for incremental queries based on cursor fields.
	buildCursorCondition := func(cursorField string, lastCursorValue any, argumentPosition int) (string, any, error) {
		if opts.Driver == constants.Oracle {
			return OracleIncrementalValueFormatter(cursorField, placeholder(argumentPosition), lastCursorValue, opts)
		}
		return fmt.Sprintf("%s >= %s", quoteIdentifier(cursorField), placeholder(argumentPosition)), lastCursorValue, nil
	}

	// Build primary cursor condition
	incrementalCondition, primaryArg, err := buildCursorCondition(primaryCursor, lastPrimaryCursorValue, 1)
	if err != nil {
		return "", nil, fmt.Errorf("failed to format primary cursor value: %s", err)
	}
	queryArgs := []any{primaryArg}

	// Add secondary cursor condition if present
	if secondaryCursor != "" && lastSecondaryCursorValue != nil {
		secondaryCondition, secondaryArg, err := buildCursorCondition(secondaryCursor, lastSecondaryCursorValue, 2)
		if err != nil {
			return "", nil, fmt.Errorf("failed to format secondary cursor value: %s", err)
		}
		incrementalCondition = fmt.Sprintf("%s OR (%s IS NULL AND %s)", incrementalCondition, quoteIdentifier(primaryCursor), secondaryCondition)
		queryArgs = append(queryArgs, secondaryArg)
	}

	finalFilter := utils.Ternary(opts.Filter != "", fmt.Sprintf("(%s) AND (%s)", opts.Filter, incrementalCondition), incrementalCondition).(string)
	logger.Infof("Starting incremental sync for stream[%s] with filter: %s and args: %v", opts.Stream.ID(), finalFilter, queryArgs)
	incrementalQuery := fmt.Sprintf("SELECT * FROM %s.%s WHERE %s", quoteIdentifier(opts.Stream.Namespace()), quoteIdentifier(opts.Stream.Name()), finalFilter)

	return incrementalQuery, queryArgs, nil
}<|MERGE_RESOLUTION|>--- conflicted
+++ resolved
@@ -61,15 +61,7 @@
 		fmt.Fprintf(&query, "`%s` > ?", columns[currentColIndex])
 		query.WriteString(")")
 	}
-<<<<<<< HEAD
 	// ORDER + LIMIT
-=======
-	// applies filters here
-	if filter != "" {
-		query.WriteString(" AND (" + filter + ")")
-	}
-	// ORDER and skip OFFSET number of rows and then return the next row
->>>>>>> 4e3c32df
 	fmt.Fprintf(&query, " ORDER BY %s", strings.Join(columns, ", "))
 	fmt.Fprintf(&query, " LIMIT 1 OFFSET %d) AS subquery", chunkSize)
 	return query.String()
