--- conflicted
+++ resolved
@@ -461,11 +461,7 @@
 }
 
 // OracleIncrementalValueFormatter is used to format the value of the cursor field for Oracle incremental sync, mainly because of the various timestamp formats
-<<<<<<< HEAD
 func OracleIncrementalValueFormatter(ctx context.Context, client *sqlx.DB, cursorField, argumentPlaceholder string, lastCursorValue any, opts IncrementalConditionOptions) (string, any, error) {
-=======
-func OracleIncrementalValueFormatter(cursorField, argumentPlaceholder string, isBackfill bool, lastCursorValue any, opts DriverOptions) (string, any, error) {
->>>>>>> 82d5537c
 	// Get the datatype of the cursor field from streams
 	stream := opts.Stream
 	// in case of incremental sync mode, during backfill to avoid duplicate records we need to use '<=', otherwise use '>'
@@ -576,19 +572,11 @@
 	Driver constants.DriverType
 	Stream types.StreamInterface
 	State  *types.State
-<<<<<<< HEAD
 	Filter string
 }
 
 // BuildIncrementalQuery generates the incremental query SQL based on driver type
 func BuildIncrementalQuery(ctx context.Context, client *sqlx.DB, opts IncrementalConditionOptions) (string, []any, error) {
-=======
-	Client *sqlx.DB
-}
-
-// BuildIncrementalQuery generates the incremental query SQL based on driver type
-func BuildIncrementalQuery(opts DriverOptions) (string, []any, error) {
->>>>>>> 82d5537c
 	primaryCursor, secondaryCursor := opts.Stream.Cursor()
 	lastPrimaryCursorValue := opts.State.GetCursor(opts.Stream.Self(), primaryCursor)
 	lastSecondaryCursorValue := opts.State.GetCursor(opts.Stream.Self(), secondaryCursor)
@@ -605,11 +593,7 @@
 	// buildCursorCondition creates the SQL condition for incremental queries based on cursor fields.
 	buildCursorCondition := func(cursorField string, lastCursorValue any, argumentPosition int) (string, any, error) {
 		if opts.Driver == constants.Oracle {
-<<<<<<< HEAD
 			return OracleIncrementalValueFormatter(ctx, client, cursorField, placeholder(argumentPosition), lastCursorValue, opts)
-=======
-			return OracleIncrementalValueFormatter(cursorField, placeholder(argumentPosition), false, lastCursorValue, opts)
->>>>>>> 82d5537c
 		}
 		quotedColumn := QuoteIdentifier(cursorField, opts.Driver)
 		return fmt.Sprintf("%s > %s", quotedColumn, placeholder(argumentPosition)), lastCursorValue, nil
