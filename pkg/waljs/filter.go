--- conflicted
+++ resolved
@@ -31,16 +31,11 @@
 
 func (c ChangeFilter) FilterChange(change []byte, OnFiltered abstract.CDCMsgFn) (*pglogrepl.LSN, int, error) {
 	var changes WALMessage
-<<<<<<< HEAD
 	decoder := json.NewDecoder(bytes.NewReader(change))
 	// Use UseNumber() to convert numbers into json.Number and not float64.
 	decoder.UseNumber()
 	if err := decoder.Decode(&changes); err != nil {
 		return fmt.Errorf("failed to parse change received from wal logs: %s", err)
-=======
-	if err := json.NewDecoder(bytes.NewReader(change)).Decode(&changes); err != nil {
-		return nil, 0, fmt.Errorf("failed to parse change received from wal logs: %s", err)
->>>>>>> 0a697a52
 	}
 	nextLSN, err := pglogrepl.ParseLSN(changes.NextLSN)
 	if err != nil {
