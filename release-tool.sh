#!/usr/bin/env bash

# Function for colored output
function chalk() {
    local color=$1
    local text=$2
    local color_code=0
    if [[ $color == "red" ]]; then
        color_code=1
    elif [[ $color == "green" ]]; then
        color_code=2
    fi
    # Check if TERM is set before using tput
    if [[ -n "$TERM" ]]; then
        echo -e "$(tput setaf $color_code)${text}$(tput sgr0)"
    else
        # Fallback if TERM is not set
        if [[ $color == "red" ]]; then
            echo -e "\033[31m${text}\033[0m"
        elif [[ $color == "green" ]]; then
            echo -e "\033[32m${text}\033[0m"
        else
            echo -e "${text}"
        fi
    fi
}

# Function to build the Java project with Maven
function build_java_project() {
    echo "Building Java project with Maven..."
    # Change to the directory containing the POM file
<<<<<<< HEAD
    cd writers/iceberg/olake-iceberg-java-writer || fail "Failed to change to Maven project directory"
=======
    cd destination/iceberg/debezium-server-iceberg-sink || fail "Failed to change to Maven project directory"
>>>>>>> 5284238d
    echo "Building Maven project in $(pwd)"
    mvn clean package -Dmaven.test.skip=true || fail "Maven build failed"
    # Return to the original directory
    cd - || fail "Failed to return to original directory"
    echo "$(chalk green "✅ Java project successfully built")"
}

# Function to fail with a message
function fail() {
    local error="${1:-Unknown error}"
    echo "$(chalk red "${error}")"
    exit 1
}

# Function to check and enable buildx support
function setup_buildx() {
    echo "Setting up Docker buildx and QEMU..."
    docker buildx version >/dev/null 2>&1 || fail "Docker buildx is not installed. Please install it."
    docker run --rm --privileged multiarch/qemu-user-static --reset -p yes || fail "Failed to set up QEMU"
    docker buildx create --use --name multiarch-builder || echo "Buildx builder already exists, using it."
    docker buildx inspect --bootstrap || fail "Failed to bootstrap buildx builder"
    echo "✅ Buildx and QEMU setup complete"
}

# Function to perform the release
function release() {
    local version=$1
    local platform=$2
    local branch=${3:-master}
    local image_name="$DHID/$type-$connector"
    
    # Default to dev mode
    local tag_version="dev-${version}"
    local latest_tag="dev-latest"

    # Override for special branches
    if [[ "$branch" == "master" ]]; then
        tag_version="${version}"
        latest_tag="latest"
    elif [[ "$branch" == "staging" ]]; then
        tag_version="stag-${version}"
        latest_tag="stag-latest"
    fi

    echo "Logging into Docker..."
    docker login -u="$DOCKER_LOGIN" -p="$DOCKER_PASSWORD" || fail "Docker login failed for $DOCKER_LOGIN"
    echo "**** Releasing $image_name for platforms [$platform] with version [$tag_version] ****"

    # Attempt multi-platform build
    echo "Attempting multi-platform build..."
    
    docker buildx build --platform "$platform" --push \
        -t "${image_name}:${tag_version}" \
        -t "${image_name}:${latest_tag}" \
        --build-arg DRIVER_NAME="$connector" \
        --build-arg DRIVER_VERSION="$VERSION" . || fail "Multi-platform build failed. Exiting..."
    
    echo "$(chalk green "Release successful for $image_name version $tag_version")"
}

# Main script execution
SEMVER_EXPRESSION='v([0-9]+\.[0-9]+\.[0-9]+)$'
STAGING_VERSION_EXPRESSION='v([0-9]+\.[0-9]+\.[0-9]+)-[a-zA-Z0-9_.-]+'

echo "Release tool running..."
CURRENT_BRANCH=$(git branch --show-current)
echo "Building on branch: $CURRENT_BRANCH"
echo "Fetching remote changes from git with git fetch"
git fetch origin "$CURRENT_BRANCH" >/dev/null 2>&1
GIT_COMMITSHA=$(git rev-parse HEAD | cut -c 1-8)
echo "Latest commit SHA: $GIT_COMMITSHA"

echo "Running checks..."

# Verify Docker login
docker login -u="$DOCKER_LOGIN" -p="$DOCKER_PASSWORD" >/dev/null 2>&1 || fail "❌ Docker login failed. Ensure DOCKER_LOGIN and DOCKER_PASSWORD are set."
echo "✅ Docker login successful"

# Version validation based on branch (default is dev with no restrictions)
if [[ -z "$VERSION" ]]; then
    fail "❌ Version not set. Empty version passed."
fi

# Only validate special branches
if [[ "$CURRENT_BRANCH" == "master" ]]; then
    [[ $VERSION =~ $SEMVER_EXPRESSION ]] || fail "❌ Version $VERSION does not match semantic versioning required for master branch (e.g., v1.0.0)"
    echo "✅ Version $VERSION matches semantic versioning for master branch"
elif [[ "$CURRENT_BRANCH" == "staging" ]]; then
    [[ $VERSION =~ $STAGING_VERSION_EXPRESSION ]] || fail "❌ Version $VERSION does not match staging version format (e.g., v1.0.0-rc1)"
    echo "✅ Version $VERSION matches format for staging branch"
else
    echo "✅ Flexible versioning allowed for development branch: $VERSION"
fi

# Setup buildx and QEMU
setup_buildx

# Release the driver
platform="linux/amd64,linux/arm64"
echo "✅ Releasing driver $DRIVER for version $VERSION on branch $CURRENT_BRANCH to platforms: $platform"

chalk green "=== Releasing driver: $DRIVER ==="
chalk green "=== Branch: $CURRENT_BRANCH ==="
chalk green "=== Release version: $VERSION ==="
connector=$DRIVER
type="source"


# Build Java project
build_java_project

release "$VERSION" "$platform" "$CURRENT_BRANCH"<|MERGE_RESOLUTION|>--- conflicted
+++ resolved
@@ -29,11 +29,7 @@
 function build_java_project() {
     echo "Building Java project with Maven..."
     # Change to the directory containing the POM file
-<<<<<<< HEAD
-    cd writers/iceberg/olake-iceberg-java-writer || fail "Failed to change to Maven project directory"
-=======
-    cd destination/iceberg/debezium-server-iceberg-sink || fail "Failed to change to Maven project directory"
->>>>>>> 5284238d
+    cd destination/iceberg/olake-iceberg-java-writer || fail "Failed to change to Maven project directory"
     echo "Building Maven project in $(pwd)"
     mvn clean package -Dmaven.test.skip=true || fail "Maven build failed"
     # Return to the original directory
