--- conflicted
+++ resolved
@@ -143,16 +143,11 @@
 
 		logger.Infof("Valid selected streams are %s", strings.Join(selectedStreams, ", "))
 
-<<<<<<< HEAD
 		dropStreams = append(dropStreams, standardModeStreams...)
 		if clearDestinationFlag {
 			dropStreams = append(dropStreams, append(cdcStreams, incrementalStreams...)...)
 		}
-		pool, err := destination.NewWriterPool(cmd.Context(), destinationConfig, selectedStreams, dropStreams)
-=======
-		fullLoadStreams = utils.Ternary(clearDestinationFlag, selectedStreams, fullLoadStreams).([]string)
-		pool, err := destination.NewWriterPool(cmd.Context(), destinationConfig, selectedStreams, fullLoadStreams, batchSize)
->>>>>>> 8f589218
+		pool, err := destination.NewWriterPool(cmd.Context(), destinationConfig, selectedStreams, dropStreams, batchSize)
 		if err != nil {
 			return err
 		}
