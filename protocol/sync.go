package protocol

import (
	"fmt"
	"runtime"
	"strings"
	"sync"

<<<<<<< HEAD
	"github.com/datazip-inc/olake/logger"
	"github.com/datazip-inc/olake/telemetry"
=======
	"github.com/datazip-inc/olake/destination"

>>>>>>> 270cc1f8
	"github.com/datazip-inc/olake/types"
	"github.com/datazip-inc/olake/utils"
	"github.com/datazip-inc/olake/utils/logger"
	"github.com/spf13/cobra"
)

var syncMetrics struct {
	success       bool
	memoryUsageMB uint64
	err           error
}

// syncCmd represents the read command
var syncCmd = &cobra.Command{
	Use:   "sync",
	Short: "Olake sync command",
	PersistentPreRunE: func(_ *cobra.Command, _ []string) error {
		if configPath == "" {
			return fmt.Errorf("--config not passed")
		} else if destinationConfigPath == "" {
			return fmt.Errorf("--destination not passed")
		} else if catalogPath == "" {
			return fmt.Errorf("--catalog not passed")
		}

		// unmarshal source config
		if err := utils.UnmarshalFile(configPath, connector.GetConfigRef()); err != nil {
			return err
		}

		// unmarshal destination config
		destinationConfig = &types.WriterConfig{}
		if err := utils.UnmarshalFile(destinationConfigPath, destinationConfig); err != nil {
			return err
		}
		logger.Debugf("Destination Config: %+v", destinationConfig)

		catalog = &types.Catalog{}
		if err := utils.UnmarshalFile(catalogPath, catalog); err != nil {
			return err
		}
		logger.Debugf("Catalog: %+v", catalog)
		// default state
		state = &types.State{
			Type: types.StreamType,
		}
		if statePath != "" {
			if err := utils.UnmarshalFile(statePath, state); err != nil {
				return err
			}
		}

		state.RWMutex = &sync.RWMutex{}
		stateBytes, _ := state.MarshalJSON()
		logger.Infof("Running sync with state: %s", stateBytes)
		return nil
	},
	RunE: func(cmd *cobra.Command, _ []string) error {
		pool, err := destination.NewWriter(cmd.Context(), destinationConfig)
		if err != nil {
			syncMetrics.err = err
			syncMetrics.success = false
			return err
		}
		// setup conector first
		err = connector.Setup(cmd.Context())
		if err != nil {
			return err
		}
		// Get Source Streams
		streams, err := connector.Discover(cmd.Context())
		if err != nil {
			return err
		}

		streamsMap := types.StreamsToMap(streams...)

		// create a map for namespace and streamMetadata
		selectedStreamsMap := make(map[string]types.StreamMetadata)
		for namespace, streamsMetadata := range catalog.SelectedStreams {
			for _, streamMetadata := range streamsMetadata {
				selectedStreamsMap[fmt.Sprintf("%s.%s", namespace, streamMetadata.StreamName)] = streamMetadata
			}
		}

		// Validating Streams and attaching State
		selectedStreams := []string{}
		cdcStreams := []types.StreamInterface{}
		standardModeStreams := []types.StreamInterface{}
		cdcStreamsState := []*types.StreamState{}

		var stateStreamMap = make(map[string]*types.StreamState)
		for _, stream := range state.Streams {
			stateStreamMap[fmt.Sprintf("%s.%s", stream.Namespace, stream.Stream)] = stream
		}
		_, _ = utils.ArrayContains(catalog.Streams, func(elem *types.ConfiguredStream) bool {
			sMetadata, selected := selectedStreamsMap[fmt.Sprintf("%s.%s", elem.Namespace(), elem.Name())]
			// Check if the stream is in the selectedStreamMap
			if !(catalog.SelectedStreams == nil || selected) {
				logger.Debugf("Skipping stream %s.%s; not in selected streams.", elem.Namespace(), elem.Name())
				return false
			}

			source, found := streamsMap[elem.ID()]
			if !found {
				logger.Warnf("Skipping; Configured Stream %s not found in source", elem.ID())
				return false
			}

			err := elem.Validate(source)
			if err != nil {
				logger.Warnf("Skipping; Configured Stream %s found invalid due to reason: %s", elem.ID(), err)
				return false
			}

			elem.StreamMetadata = sMetadata
			selectedStreams = append(selectedStreams, elem.ID())

			if elem.Stream.SyncMode == types.CDC {
				cdcStreams = append(cdcStreams, elem)
				streamState, exists := stateStreamMap[fmt.Sprintf("%s.%s", elem.Namespace(), elem.Name())]
				if exists {
					cdcStreamsState = append(cdcStreamsState, streamState)
				}
			} else {
				standardModeStreams = append(standardModeStreams, elem)
			}

			return false
		})
		state.Streams = cdcStreamsState
		if len(selectedStreams) == 0 {
			return fmt.Errorf("no valid streams found in catalog")
		}

		logger.Infof("Valid selected streams are %s", strings.Join(selectedStreams, ", "))

		// start monitoring stats
		logger.StatsLogger(cmd.Context(), func() (int64, int64, int64) {
			return pool.SyncedRecords(), pool.ThreadCounter.Load(), pool.GetRecordsToSync()
		})

		// Setup State for Connector
		connector.SetupState(state)
<<<<<<< HEAD

		// Sync Telemetry tracking
		startTime := time.Now()
		configHash := telemetry.ComputeConfigHash(configPath, destinationConfigPath)

		// catalog type if destination is Iceberg
		configMp, exist := destinationConfig.WriterConfig.(map[string]interface{})
		if !exist {
			return fmt.Errorf("invalid WriterConfig format, expected map[string]interface{}")
		}
		catalogType := configMp["catalog_type"].(string)
		telemetry.TrackSyncStarted(
			len(streams),
			len(selectedStreams),
			len(cdcStreams),
			statePath != "",
			configHash,
			connector.Type(),
			string(destinationConfig.Type),
			catalogType,
			countNormalizedStreams(catalog),
			countPartitionedStreams(catalog),
		)
		// Defer telemetry event to capture final status
		defer func() {
			metrics := telemetry.SyncResult(configHash, syncMetrics.success)
			telemetry.TrackSyncCompleted(
				syncMetrics.success,
				pool.SyncedRecords(),
				pool.threadCounter.Load(),
				time.Since(startTime).Seconds(),
				syncMetrics.memoryUsageMB,
				metrics,
				syncMetrics.err,
			)
			telemetry.Flush()
		}()

		// Execute driver ChangeStreams mode
		GlobalCxGroup.Add(func(_ context.Context) error { // context is not used to keep processes mutually exclusive
			if connector.ChangeStreamSupported() {
				driver, yes := connector.(ChangeStreamDriver)
				if !yes {
					return fmt.Errorf("%s does not implement ChangeStreamDriver", connector.Type())
				}

				logger.Info("Starting ChangeStream process in driver")

				err := driver.RunChangeStream(pool, cdcStreams...)
				if err != nil {
					return fmt.Errorf("error occurred while reading records: %s", err)
				}
			}
			return nil
		})

		// Execute streams in Standard Stream mode
		// TODO: Separate streams with FULL and Incremental here only
		utils.ConcurrentInGroup(GlobalCxGroup, standardModeStreams, func(_ context.Context, stream Stream) error { // context is not used to keep processes mutually exclusive
			logger.Infof("Reading stream[%s] in %s", stream.ID(), stream.GetSyncMode())

			streamStartTime := time.Now()
			err := connector.Read(pool, stream)
			if err != nil {
				return fmt.Errorf("error occurred while reading records: %s", err)
			}

			logger.Infof("Finished reading stream %s[%s] in %s", stream.Name(), stream.Namespace(), time.Since(streamStartTime).String())

			return nil
		})

		if err := GlobalCxGroup.Block(); err != nil {
			syncMetrics.err = err
			syncMetrics.success = false
			return err
		}

		// wait for writer pool to finish
		if err := pool.Wait(); err != nil {
			syncMetrics.err = fmt.Errorf("error occurred in writer pool: %w", err)
			syncMetrics.success = false
			return fmt.Errorf("error occurred in writer pool: %s", err)
=======
		// init group
		err = connector.Read(cmd.Context(), pool, standardModeStreams, cdcStreams)
		if err != nil {
			return fmt.Errorf("error occurred while reading records: %s", err)
>>>>>>> 270cc1f8
		}
		logger.Infof("Total records read: %d", pool.SyncedRecords())
		state.LogWithLock()
<<<<<<< HEAD

		// Capture memory usage and duration
		var memStats runtime.MemStats
		runtime.ReadMemStats(&memStats)
		syncMetrics.memoryUsageMB = memStats.HeapInuse / (1024 * 1024)
		if err != nil {
			syncMetrics.err = err
			return err
		}

		// On success
		syncMetrics.success = true
=======
>>>>>>> 270cc1f8
		return nil
	},
}

func countNormalizedStreams(catalog *types.Catalog) int {
	count := 0
	for _, s := range catalog.Streams {
		if s.StreamMetadata.Normalization {
			count++
		}
	}
	return count
}

func countPartitionedStreams(catalog *types.Catalog) int {
	count := 0
	for _, s := range catalog.Streams {
		if s.StreamMetadata.PartitionRegex != "" {
			count++
		}
	}
	return count
}<|MERGE_RESOLUTION|>--- conflicted
+++ resolved
@@ -5,14 +5,10 @@
 	"runtime"
 	"strings"
 	"sync"
-
-<<<<<<< HEAD
-	"github.com/datazip-inc/olake/logger"
+	"time"
+
+	"github.com/datazip-inc/olake/destination"
 	"github.com/datazip-inc/olake/telemetry"
-=======
-	"github.com/datazip-inc/olake/destination"
-
->>>>>>> 270cc1f8
 	"github.com/datazip-inc/olake/types"
 	"github.com/datazip-inc/olake/utils"
 	"github.com/datazip-inc/olake/utils/logger"
@@ -48,13 +44,12 @@
 		if err := utils.UnmarshalFile(destinationConfigPath, destinationConfig); err != nil {
 			return err
 		}
-		logger.Debugf("Destination Config: %+v", destinationConfig)
 
 		catalog = &types.Catalog{}
 		if err := utils.UnmarshalFile(catalogPath, catalog); err != nil {
 			return err
 		}
-		logger.Debugf("Catalog: %+v", catalog)
+
 		// default state
 		state = &types.State{
 			Type: types.StreamType,
@@ -80,11 +75,15 @@
 		// setup conector first
 		err = connector.Setup(cmd.Context())
 		if err != nil {
+			syncMetrics.err = err
+			syncMetrics.success = false
 			return err
 		}
 		// Get Source Streams
 		streams, err := connector.Discover(cmd.Context())
 		if err != nil {
+			syncMetrics.err = err
+			syncMetrics.success = false
 			return err
 		}
 
@@ -145,6 +144,7 @@
 		})
 		state.Streams = cdcStreamsState
 		if len(selectedStreams) == 0 {
+			syncMetrics.err = err
 			return fmt.Errorf("no valid streams found in catalog")
 		}
 
@@ -157,7 +157,6 @@
 
 		// Setup State for Connector
 		connector.SetupState(state)
-<<<<<<< HEAD
 
 		// Sync Telemetry tracking
 		startTime := time.Now()
@@ -168,7 +167,11 @@
 		if !exist {
 			return fmt.Errorf("invalid WriterConfig format, expected map[string]interface{}")
 		}
-		catalogType := configMp["catalog_type"].(string)
+		catalogType := ""
+		if string(destinationConfig.Type) == "ICEBERG" {
+			catalogType = configMp["catalog_type"].(string)
+		}
+
 		telemetry.TrackSyncStarted(
 			len(streams),
 			len(selectedStreams),
@@ -181,13 +184,12 @@
 			countNormalizedStreams(catalog),
 			countPartitionedStreams(catalog),
 		)
-		// Defer telemetry event to capture final status
 		defer func() {
 			metrics := telemetry.SyncResult(configHash, syncMetrics.success)
 			telemetry.TrackSyncCompleted(
 				syncMetrics.success,
 				pool.SyncedRecords(),
-				pool.threadCounter.Load(),
+				pool.ThreadCounter.Load(),
 				time.Since(startTime).Seconds(),
 				syncMetrics.memoryUsageMB,
 				metrics,
@@ -196,62 +198,14 @@
 			telemetry.Flush()
 		}()
 
-		// Execute driver ChangeStreams mode
-		GlobalCxGroup.Add(func(_ context.Context) error { // context is not used to keep processes mutually exclusive
-			if connector.ChangeStreamSupported() {
-				driver, yes := connector.(ChangeStreamDriver)
-				if !yes {
-					return fmt.Errorf("%s does not implement ChangeStreamDriver", connector.Type())
-				}
-
-				logger.Info("Starting ChangeStream process in driver")
-
-				err := driver.RunChangeStream(pool, cdcStreams...)
-				if err != nil {
-					return fmt.Errorf("error occurred while reading records: %s", err)
-				}
-			}
-			return nil
-		})
-
-		// Execute streams in Standard Stream mode
-		// TODO: Separate streams with FULL and Incremental here only
-		utils.ConcurrentInGroup(GlobalCxGroup, standardModeStreams, func(_ context.Context, stream Stream) error { // context is not used to keep processes mutually exclusive
-			logger.Infof("Reading stream[%s] in %s", stream.ID(), stream.GetSyncMode())
-
-			streamStartTime := time.Now()
-			err := connector.Read(pool, stream)
-			if err != nil {
-				return fmt.Errorf("error occurred while reading records: %s", err)
-			}
-
-			logger.Infof("Finished reading stream %s[%s] in %s", stream.Name(), stream.Namespace(), time.Since(streamStartTime).String())
-
-			return nil
-		})
-
-		if err := GlobalCxGroup.Block(); err != nil {
-			syncMetrics.err = err
-			syncMetrics.success = false
-			return err
-		}
-
-		// wait for writer pool to finish
-		if err := pool.Wait(); err != nil {
-			syncMetrics.err = fmt.Errorf("error occurred in writer pool: %w", err)
-			syncMetrics.success = false
-			return fmt.Errorf("error occurred in writer pool: %s", err)
-=======
 		// init group
 		err = connector.Read(cmd.Context(), pool, standardModeStreams, cdcStreams)
 		if err != nil {
+			syncMetrics.err = err
 			return fmt.Errorf("error occurred while reading records: %s", err)
->>>>>>> 270cc1f8
 		}
 		logger.Infof("Total records read: %d", pool.SyncedRecords())
 		state.LogWithLock()
-<<<<<<< HEAD
-
 		// Capture memory usage and duration
 		var memStats runtime.MemStats
 		runtime.ReadMemStats(&memStats)
@@ -263,8 +217,6 @@
 
 		// On success
 		syncMetrics.success = true
-=======
->>>>>>> 270cc1f8
 		return nil
 	},
 }
