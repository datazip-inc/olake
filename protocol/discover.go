--- conflicted
+++ resolved
@@ -43,8 +43,7 @@
 		if len(streams) == 0 {
 			return errors.New("no streams found in connector")
 		}
-<<<<<<< HEAD
-		types.LogCatalog(streams)
+		types.LogCatalog(streams, catalog)
 
 		// Discover Telemetry Tracking
 		defer func() {
@@ -54,10 +53,6 @@
 			)
 			time.Sleep(5 * time.Second)
 		}()
-=======
-
-		types.LogCatalog(streams, catalog)
->>>>>>> 99f57919
 		return nil
 	},
 }