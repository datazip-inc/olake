package protocol

import (
	"errors"
	"fmt"
	"time"

	"github.com/datazip-inc/olake/types"
	"github.com/datazip-inc/olake/utils"
	"github.com/datazip-inc/olake/utils/logger"
	"github.com/datazip-inc/olake/utils/telemetry"
	"github.com/spf13/cobra"
)

var discoverCmd = &cobra.Command{
	Use:   "discover",
	Short: "discover command",
	PreRunE: func(_ *cobra.Command, _ []string) error {
		if configPath == "" {
			return fmt.Errorf("--config not passed")
		}

		if err := utils.UnmarshalFile(configPath, connector.GetConfigRef(), true); err != nil {
			return err
		}

		if streamsPath != "" {
<<<<<<< HEAD
			if err := utils.UnmarshalFile(streamsPath, &catalog, false); err != nil {
				return fmt.Errorf("failed to read streams from %s: %w", streamsPath, err)
=======
			if err := utils.UnmarshalFile(streamsPath, &catalog); err != nil {
				return fmt.Errorf("failed to read streams from %s: %s", streamsPath, err)
>>>>>>> e0c1a39a
			}
		}
		return nil
	},
	RunE: func(cmd *cobra.Command, _ []string) error {
		err := connector.Setup(cmd.Context())
		if err != nil {
			return err
		}
		streams, err := connector.Discover(cmd.Context())
		if err != nil {
			return err
		}

		if len(streams) == 0 {
			return errors.New("no streams found in connector")
		}
		types.LogCatalog(streams, catalog)

		// Discover Telemetry Tracking
		defer func() {
			telemetry.TrackDiscover(len(streams), connector.Type())
			logger.Infof("Discover completed, cleaning up the process")
			time.Sleep(5 * time.Second)
		}()
		return nil
	},
}<|MERGE_RESOLUTION|>--- conflicted
+++ resolved
@@ -25,13 +25,8 @@
 		}
 
 		if streamsPath != "" {
-<<<<<<< HEAD
 			if err := utils.UnmarshalFile(streamsPath, &catalog, false); err != nil {
 				return fmt.Errorf("failed to read streams from %s: %w", streamsPath, err)
-=======
-			if err := utils.UnmarshalFile(streamsPath, &catalog); err != nil {
-				return fmt.Errorf("failed to read streams from %s: %s", streamsPath, err)
->>>>>>> e0c1a39a
 			}
 		}
 		return nil
