# Iceberg-writer

Writes to apache-iceberg. This writer takes configuration of catalog and s3 buckets and writes data received from the Olake source.

## How It Works 

Iceberg writer writes data primarily as a equality delete which doesn't requires spark. 

For backfill --> Works in append mode

For CDC --> Works in Upsert mode by creating delete files

### Current Architecture :

> Golang Code  --gRPC-->  Java (This Project)  --Write to Iceberg-->  S3 + Iceberg Catalog

Important reason why we are using Java to write is, current Golang-iceberg project doesn't support Equality delete writes. We plan to move this to iceberg-rust to improve on memory footprint.

1. Flow starts with iceberg.go file. 
2. We create Java rpc server by a process call.
3. Send records via rpc in batches of 256 mb (in-memory object size, not a real parquet size)

### Java Iceberg Writer/sink : 

Its based in the directory debezium-server-iceberg-sink. Read more ./debezium-server-iceberg-sink/README.md on how to run it in standalone mode and test.


## How to run 

### Local Minio + JDBC Catalog (Local test setup):

Make sure you have docker installed before you run this

```shell
cd writers/iceberg/local-test
docker compose up
```
This will create 
1. postgres --> JDBC catalog
2. Minio --> For AWS S3 like filesystem setup on your local
3. Spark --> Querying Iceberg data.

Now create a writer.json for iceberg writer as follows : 
```json
{
  "type": "ICEBERG",
  "writer": {
    "catalog_type": "jdbc",
    "jdbc_url": "jdbc:postgresql://localhost:5432/iceberg",
    "jdbc_username": "iceberg",
    "jdbc_password": "password",
    "normalization": false,
    "iceberg_s3_path": "s3a://warehouse",
    "s3_endpoint": "http://localhost:9000",
    "s3_use_ssl": false,
    "s3_path_style": true,
    "aws_access_key": "admin",
    "aws_secret_key": "password",
    "iceberg_db": "olake_iceberg"
  }
}  
```
And run the sync normally as mentioned in the getting started doc.

> Now how to see if the data is actually populated?
Run : 
```shell
# Connect to the spark-iceberg container
docker exec -it spark-iceberg bash

# Start spark-sql (rerun it if error occurs)
spark-sql

# Query in format select * from catalog_name.iceberg_db_name.table_name
select * from olake_iceberg.olake_iceberg.table_name;
```


### AWS S3 + Glue Catalog
Create a json for writer config (Works for S3 as storage and AWS Glue as a catalog) : 
```json
{
    "type": "ICEBERG",
    "writer": {
      "normalization": false,
      "iceberg_s3_path": "s3://bucket_name/olake_iceberg/test_olake",
      "aws_region": "ap-south-1",
      "aws_access_key": "XXX",
      "aws_secret_key": "XXX",
      "iceberg_db": "olake_iceberg",
      "grpc_port": 50051,
      "sink_rpc_server_host": "localhost"
    }
  }  
```

And run the sync normally as mentioned in the getting started doc.

* `iceberg_s3_path` -> Stores the relevant iceberg data/metadata files
* `aws_region` -> Region for AWS bucket and catalog
* `aws_access_key` -> AWS access key which has full access to glue & AWS S3
* `aws_secret_key` -> AWS secret key
* `iceberg_db` -> database you want to create in glue.

<<<<<<< HEAD
Please change the above to real credentials to make it work.

## Partitioning Support

The Iceberg writer supports partitioning data based on field values, which can significantly improve query performance when filtering on partition columns. Partitioning is configured at the stream level using the `PartitionRegex` field in `StreamMetadata`.

### Partition Configuration Format

Partitions are specified using the following format:

```
/{field_name, transform}/{another_field, transform}
```

Where:
- `field_name`: Name of the column to partition by
- `transform`: Iceberg partition transform to apply (e.g., `identity`, `hour`, `day`, `month`, `year`, `bucket[N]`, `truncate[N]`)

### Example Partition Configurations

1. Partition by year from a timestamp column:
```
/{created_at, year}
```

2. Partition by day:
```
/{event_date, day}
```

3. Multiple partitions (by customer ID and month):
```
/{customer_id, identity}/{event_time, month}
```

4. Using a current timestamp (special case):
```
/{now(), day}
```

### Supported Transforms

The Iceberg writer supports the following transforms:
- `identity`: Use the raw value (good for categorical data)
- `year`, `month`, `day`, `hour`: Time-based transforms (good for timestamp columns)
- `bucket[N]`: Hash the value into N buckets (for high-cardinality fields)
- `truncate[N]`: Truncate the string to N characters (for string fields)

### Handling Missing Partition Fields

When a partition field is missing from a record, the writer will automatically set the field to `nil`, which Iceberg treats as a null value. This ensures that records with missing partition fields can still be processed correctly.

### Example Usage

To include partitioning in your sync:

1. Specify the partitioning in your stream configuration:
```json
{
  "selected_streams": {
    "my_namespace": [
      {
        "stream_name": "my_stream",
        "partition_regex": "/{timestamp_col, day}/{region, identity}"
      }
    ]
  }
}
```

2. Run your sync as usual, and the Iceberg writer will create the appropriate partitioned table structure.

After syncing, you can query the data efficiently by filtering on partition columns:

```sql
-- This query will only scan relevant partitions
select * from olake_iceberg.olake_iceberg.my_stream 
where timestamp_col = '2023-05-01' and region = 'us-east';
```
=======
### REST Catalog
Create a json for writer config (writer.json)
```json
{
  "type": "ICEBERG",
  "writer": {
    "catalog_type": "rest",
    "normalization": false,
    "rest_catalog_url": "http://localhost:8181/catalog",
    "iceberg_s3_path": "warehouse",
    "iceberg_db": "ICEBERG_DATABASE_NAME"
  }
}
```

### Hive Catalog
Create a json for writer config (writer.json)
```json
{
    "type": "ICEBERG",
    "writer": {
        "catalog_type": "hive",
        "normalization": false,
        "iceberg_s3_path": "s3a://warehouse/",
        "aws_region": "us-east-1",
        "aws_access_key": "admin",
        "aws_secret_key": "password",
        "s3_endpoint": "http://localhost:9000",
        "hive_uri": "http://localhost:9083",
        "s3_use_ssl": false,
        "s3_path_style": true,
        "hive_clients": 5,
        "hive_sasl_enabled": false,
        "iceberg_db": "olake_iceberg"
    }
}
```

Please change the above to real credentials to make it work.

For detailed catalog configs and usage, refer [here.](https://olake.io/docs/category/catalogs)
>>>>>>> 21ef4a63
<|MERGE_RESOLUTION|>--- conflicted
+++ resolved
@@ -102,87 +102,6 @@
 * `aws_secret_key` -> AWS secret key
 * `iceberg_db` -> database you want to create in glue.
 
-<<<<<<< HEAD
-Please change the above to real credentials to make it work.
-
-## Partitioning Support
-
-The Iceberg writer supports partitioning data based on field values, which can significantly improve query performance when filtering on partition columns. Partitioning is configured at the stream level using the `PartitionRegex` field in `StreamMetadata`.
-
-### Partition Configuration Format
-
-Partitions are specified using the following format:
-
-```
-/{field_name, transform}/{another_field, transform}
-```
-
-Where:
-- `field_name`: Name of the column to partition by
-- `transform`: Iceberg partition transform to apply (e.g., `identity`, `hour`, `day`, `month`, `year`, `bucket[N]`, `truncate[N]`)
-
-### Example Partition Configurations
-
-1. Partition by year from a timestamp column:
-```
-/{created_at, year}
-```
-
-2. Partition by day:
-```
-/{event_date, day}
-```
-
-3. Multiple partitions (by customer ID and month):
-```
-/{customer_id, identity}/{event_time, month}
-```
-
-4. Using a current timestamp (special case):
-```
-/{now(), day}
-```
-
-### Supported Transforms
-
-The Iceberg writer supports the following transforms:
-- `identity`: Use the raw value (good for categorical data)
-- `year`, `month`, `day`, `hour`: Time-based transforms (good for timestamp columns)
-- `bucket[N]`: Hash the value into N buckets (for high-cardinality fields)
-- `truncate[N]`: Truncate the string to N characters (for string fields)
-
-### Handling Missing Partition Fields
-
-When a partition field is missing from a record, the writer will automatically set the field to `nil`, which Iceberg treats as a null value. This ensures that records with missing partition fields can still be processed correctly.
-
-### Example Usage
-
-To include partitioning in your sync:
-
-1. Specify the partitioning in your stream configuration:
-```json
-{
-  "selected_streams": {
-    "my_namespace": [
-      {
-        "stream_name": "my_stream",
-        "partition_regex": "/{timestamp_col, day}/{region, identity}"
-      }
-    ]
-  }
-}
-```
-
-2. Run your sync as usual, and the Iceberg writer will create the appropriate partitioned table structure.
-
-After syncing, you can query the data efficiently by filtering on partition columns:
-
-```sql
--- This query will only scan relevant partitions
-select * from olake_iceberg.olake_iceberg.my_stream 
-where timestamp_col = '2023-05-01' and region = 'us-east';
-```
-=======
 ### REST Catalog
 Create a json for writer config (writer.json)
 ```json
@@ -224,4 +143,82 @@
 Please change the above to real credentials to make it work.
 
 For detailed catalog configs and usage, refer [here.](https://olake.io/docs/category/catalogs)
->>>>>>> 21ef4a63
+
+Please change the above to real credentials to make it work.
+
+## Partitioning Support
+
+The Iceberg writer supports partitioning data based on field values, which can significantly improve query performance when filtering on partition columns. Partitioning is configured at the stream level using the `PartitionRegex` field in `StreamMetadata`.
+
+### Partition Configuration Format
+
+Partitions are specified using the following format:
+
+```
+/{field_name, transform}/{another_field, transform}
+```
+
+Where:
+- `field_name`: Name of the column to partition by
+- `transform`: Iceberg partition transform to apply (e.g., `identity`, `hour`, `day`, `month`, `year`, `bucket[N]`, `truncate[N]`)
+
+### Example Partition Configurations
+
+1. Partition by year from a timestamp column:
+```
+/{created_at, year}
+```
+
+2. Partition by day:
+```
+/{event_date, day}
+```
+
+3. Multiple partitions (by customer ID and month):
+```
+/{customer_id, identity}/{event_time, month}
+```
+
+4. Using a current timestamp (special case):
+```
+/{now(), day}
+```
+
+### Supported Transforms
+
+The Iceberg writer supports the following transforms:
+- `identity`: Use the raw value (good for categorical data)
+- `year`, `month`, `day`, `hour`: Time-based transforms (good for timestamp columns)
+- `bucket[N]`: Hash the value into N buckets (for high-cardinality fields)
+- `truncate[N]`: Truncate the string to N characters (for string fields)
+
+### Handling Missing Partition Fields
+
+When a partition field is missing from a record, the writer will automatically set the field to `nil`, which Iceberg treats as a null value. This ensures that records with missing partition fields can still be processed correctly.
+
+### Example Usage
+
+To include partitioning in your sync:
+
+1. Specify the partitioning in your stream configuration:
+```json
+{
+  "selected_streams": {
+    "my_namespace": [
+      {
+        "stream_name": "my_stream",
+        "partition_regex": "/{timestamp_col, day}/{region, identity}"
+      }
+    ]
+  }
+}
+
+2. Run your sync as usual, and the Iceberg writer will create the appropriate partitioned table structure.
+
+After syncing, you can query the data efficiently by filtering on partition columns:
+
+```sql
+-- This query will only scan relevant partitions
+select * from olake_iceberg.olake_iceberg.my_stream 
+where timestamp_col = '2023-05-01' and region = 'us-east';
+```