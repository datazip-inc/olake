package parquet

import (
	"context"
	"fmt"
	"os"
	"path/filepath"
	"regexp"
	"strings"
	"time"

	"github.com/aws/aws-sdk-go/aws"
	"github.com/aws/aws-sdk-go/aws/credentials"
	"github.com/aws/aws-sdk-go/aws/session"
	"github.com/aws/aws-sdk-go/service/s3"
	"github.com/datazip-inc/olake/constants"
	"github.com/datazip-inc/olake/logger"
	"github.com/datazip-inc/olake/protocol"
	"github.com/datazip-inc/olake/types"
	"github.com/datazip-inc/olake/typeutils"
	"github.com/datazip-inc/olake/utils"
	pqgo "github.com/parquet-go/parquet-go"
	"github.com/xitongsys/parquet-go-source/local"
	"github.com/xitongsys/parquet-go/source"
)

type FileMetadata struct {
	fileName    string
	recordCount int
	writer      any
	parquetFile source.ParquetFile
}

// Parquet destination writes Parquet files to a local path and optionally uploads them to S3.
type Parquet struct {
	options          *protocol.Options
	config           *Config
	stream           protocol.Stream
	basePath         string                    // construct with streamNamespace/streamName
	partitionedFiles map[string][]FileMetadata // mapping of basePath/{regex} -> pqFiles
	s3Client         *s3.S3
}

// GetConfigRef returns the config reference for the parquet writer.
func (p *Parquet) GetConfigRef() protocol.Config {
	p.config = &Config{}
	return p.config
}

// Spec returns a new Config instance.
func (p *Parquet) Spec() any {
	return Config{}
}

// setup s3 client if credentials provided
func (p *Parquet) initS3Writer() error {
	if p.config.Bucket == "" || p.config.Region == "" {
		return nil
	}

	s3Config := aws.Config{
		Region: aws.String(p.config.Region),
	}
	if p.config.AccessKey != "" && p.config.SecretKey != "" {
		s3Config.Credentials = credentials.NewStaticCredentials(p.config.AccessKey, p.config.SecretKey, "")
	}
	sess, err := session.NewSession(&s3Config)
	if err != nil {
		return fmt.Errorf("failed to create AWS session: %s", err)
	}
	p.s3Client = s3.New(sess)

	return nil
}

func (p *Parquet) createNewPartitionFile(basePath string) error {
	// construct directory path
	directoryPath := filepath.Join(p.config.Path, basePath)

	if err := os.MkdirAll(directoryPath, os.ModePerm); err != nil {
		return fmt.Errorf("failed to create directories[%s]: %s", directoryPath, err)
	}

	fileName := utils.TimestampedFileName(constants.ParquetFileExt)
	filePath := filepath.Join(directoryPath, fileName)

	pqFile, err := local.NewLocalFileWriter(filePath)
	if err != nil {
		return fmt.Errorf("failed to create parquet file writer: %s", err)
	}

	writer := func() any {
		if p.Normalization() {
			return pqgo.NewGenericWriter[any](pqFile, p.stream.Schema().ToParquet(), pqgo.Compression(&pqgo.Snappy))
		}
		return pqgo.NewGenericWriter[types.RawRecord](pqFile, pqgo.Compression(&pqgo.Snappy))
	}()

	p.partitionedFiles[basePath] = append(p.partitionedFiles[basePath], FileMetadata{
		fileName:    fileName,
		parquetFile: pqFile,
		writer:      writer,
	})

	return nil
}

// Setup configures the parquet writer, including local paths, file names, and optional S3 setup.
func (p *Parquet) Setup(stream protocol.Stream, options *protocol.Options) error {
	p.options = options
	p.stream = stream
	p.partitionedFiles = make(map[string][]FileMetadata)

	// for s3 p.config.path may not be provided
	if p.config.Path == "" {
		p.config.Path = os.TempDir()
	}

	p.basePath = filepath.Join(p.stream.Namespace(), p.stream.Name())
	err := p.createNewPartitionFile(p.basePath)
	if err != nil {
		return fmt.Errorf("failed to create new partition file: %s", err)
	}

	err = p.initS3Writer()
	if err != nil {
		return err
	}
	return nil
}

// Write writes a record to the Parquet file.
func (p *Parquet) Write(_ context.Context, record types.RawRecord) error {
	partitionedPath := p.getPartitionedFilePath(record.Data, record.OlakeTimestamp)

	partitionFolder, exists := p.partitionedFiles[partitionedPath]
	if !exists {
		err := p.createNewPartitionFile(partitionedPath)
		if err != nil {
			return fmt.Errorf("failed to create parititon file: %s", err)
		}
		partitionFolder = p.partitionedFiles[partitionedPath]
	}

	if len(partitionFolder) == 0 {
		return fmt.Errorf("failed to get partitioned files")
	}

	// get last written file
	fileMetadata := &partitionFolder[len(partitionFolder)-1]
	var err error
<<<<<<< HEAD
	if p.Normalization() {
=======
	if p.config.Normalization {
		record.Data[constants.OlakeID] = record.OlakeID
		record.Data[constants.OlakeTimestamp] = record.OlakeTimestamp
		record.Data[constants.OpType] = record.OperationType
		record.Data[constants.CdcTimestamp] = record.CdcTimestamp
>>>>>>> 7e644b4a
		_, err = fileMetadata.writer.(*pqgo.GenericWriter[any]).Write([]any{record.Data})
	} else {
		_, err = fileMetadata.writer.(*pqgo.GenericWriter[types.RawRecord]).Write([]types.RawRecord{record})
	}
	if err != nil {
		return fmt.Errorf("failed to write in parquet file: %s", err)
	}
	fileMetadata.recordCount++
	return nil
}

// Check validates local paths and S3 credentials if applicable.
func (p *Parquet) Check() error {
	// check for s3 writer configuration
	err := p.initS3Writer()
	if err != nil {
		return err
	}
	// test for s3 permissions
	if p.s3Client != nil {
		testKey := fmt.Sprintf("olake_writer_test/%s", utils.TimestampedFileName(".txt"))
		// Try to upload a small test file
		_, err = p.s3Client.PutObject(&s3.PutObjectInput{
			Bucket: aws.String(p.config.Bucket),
			Key:    aws.String(testKey),
			Body:   strings.NewReader("S3 write test"),
		})
		if err != nil {
			return fmt.Errorf("failed to write test file to S3: %s", err)
		}
		p.config.Path = os.TempDir()
		logger.Info("s3 writer configuration found")
	} else if p.config.Path != "" {
		logger.Infof("local writer configuration found, writing at location[%s]", p.config.Path)
	} else {
		return fmt.Errorf("invalid configuration found")
	}

	// Create the directory if it doesn't exist
	if err := os.MkdirAll(p.config.Path, os.ModePerm); err != nil {
		return fmt.Errorf("failed to create path: %s", err)
	}

	// Test directory writability
	tempFile, err := os.CreateTemp(p.config.Path, "temporary-*.txt")
	if err != nil {
		return fmt.Errorf("directory is not writable: %s", err)
	}
	tempFile.Close()
	os.Remove(tempFile.Name())
	return nil
}

func (p *Parquet) Close() error {
	removeLocalFile := func(filePath, reason string, recordCount int) {
		err := os.Remove(filePath)
		if err != nil {
			logger.Warnf("Failed to delete file [%s] with %d records (%s): %s", filePath, recordCount, reason, err)
			return
		}
		logger.Debugf("Deleted file [%s] with %d records (%s).", filePath, recordCount, reason)
	}

	for basePath, parquetFiles := range p.partitionedFiles {
		for _, fileMetadata := range parquetFiles {
			// TODO: Async file close and S3 upload (Good First Issue)
			// construct full file path
			filePath := filepath.Join(p.config.Path, basePath, fileMetadata.fileName)

			// Remove empty files
			if fileMetadata.recordCount == 0 {
				removeLocalFile(filePath, "no records written", fileMetadata.recordCount)
				continue
			}

			// Close writers
			var err error
			if p.Normalization() {
				err = fileMetadata.writer.(*pqgo.GenericWriter[any]).Close()
			} else {
				err = fileMetadata.writer.(*pqgo.GenericWriter[types.RawRecord]).Close()
			}
			if err != nil {
				return fmt.Errorf("failed to close writer: %s", err)
			}
			// Close file
			if err := fileMetadata.parquetFile.Close(); err != nil {
				return fmt.Errorf("failed to close file: %s", err)
			}

			logger.Infof("Finished writing file [%s] with %d records.", filePath, fileMetadata.recordCount)

			if p.s3Client != nil {
				// Open file for S3 upload
				file, err := os.Open(filePath)
				if err != nil {
					return fmt.Errorf("failed to open local file for S3 upload: %s", err)
				}
				defer file.Close()

				// Construct S3 key path
				if p.config.Prefix != "" {
					basePath = filepath.Join(p.config.Prefix, basePath)
				}
				s3KeyPath := filepath.Join(basePath, fileMetadata.fileName)

				// Upload to S3
				_, err = p.s3Client.PutObject(&s3.PutObjectInput{
					Bucket: aws.String(p.config.Bucket),
					Key:    aws.String(s3KeyPath),
					Body:   file,
				})
				if err != nil {
					return fmt.Errorf("failed to upload file to S3 (bucket: %s, path: %s): %s", p.config.Bucket, s3KeyPath, err)
				}

				// Remove local file after successful upload
				removeLocalFile(filePath, "uploaded to S3", fileMetadata.recordCount)
				logger.Infof("Successfully uploaded file to S3: s3://%s/%s", p.config.Bucket, s3KeyPath)
			}
		}
	}
	return nil
}

// EvolveSchema updates the schema based on changes. Need to pass olakeTimestamp to get the correct partition path based on record ingestion time.
func (p *Parquet) EvolveSchema(change, typeChange bool, _ map[string]*types.Property, data types.Record, olakeTimestamp time.Time) error {
	if change || typeChange {
		// create new file and append at end
		partitionedPath := p.getPartitionedFilePath(data, olakeTimestamp)
		err := p.createNewPartitionFile(partitionedPath)
		if err != nil {
			return err
		}
	}

	return nil
}

// Type returns the type of the writer.
func (p *Parquet) Type() string {
	return string(types.Parquet)
}

// Flattener returns a flattening function for records.
func (p *Parquet) Flattener() protocol.FlattenFunction {
	flattener := typeutils.NewFlattener()
	return flattener.Flatten
}

func (p *Parquet) Normalization() bool {
	return p.stream.Self().StreamMetadata.Normalization
}

func (p *Parquet) getPartitionedFilePath(values map[string]any, olakeTimestamp time.Time) string {
	pattern := p.stream.Self().StreamMetadata.PartitionRegex
	if pattern == "" {
		return p.basePath
	}
	// path pattern example /{col_name, 'fallback', granularity}/random_string/{col_name, fallback, granularity}
	patternRegex := regexp.MustCompile(`\{([^}]+)\}`)

	// Replace placeholders
	result := patternRegex.ReplaceAllStringFunc(pattern, func(match string) string {
		trimmed := strings.Trim(match, "{}")
		regexVarBlock := strings.Split(trimmed, ",")

		colName := strings.TrimSpace(strings.Trim(regexVarBlock[0], `'`))
		defaultValue := strings.TrimSpace(strings.Trim(regexVarBlock[1], `'`))
		granularity := strings.TrimSpace(strings.Trim(regexVarBlock[2], `'`))

		if defaultValue == "" {
			defaultValue = fmt.Sprintf("default_%s", colName)
		}

		granularityFunction := func(value any) string {
			if granularity != "" {
				timestampInterface, err := typeutils.ReformatValue(types.Timestamp, value)
				if err == nil {
					timestamp, converted := timestampInterface.(time.Time)
					if converted {
						switch granularity {
						case "HH":
							value = fmt.Sprintf("%02d", timestamp.UTC().Hour())
						case "DD":
							value = fmt.Sprintf("%02d", timestamp.UTC().Day())
						case "WW":
							_, week := timestamp.UTC().ISOWeek()
							value = fmt.Sprintf("%02d", week)
						case "MM":
							value = fmt.Sprintf("%02d", int(timestamp.UTC().Month()))
						case "YYYY":
							value = timestamp.UTC().Year()
						}
					}
				} else {
					logger.Debugf("Failed to convert value to timestamp: %s", err)
				}
			}
			return fmt.Sprintf("%v", value)
		}
		if colName == "now()" {
			return granularityFunction(olakeTimestamp)
		}
		value, exists := values[colName]
		if exists {
			return granularityFunction(value)
		}
		return defaultValue
	})

	return filepath.Join(p.basePath, strings.TrimSuffix(result, "/"))
}

func init() {
	protocol.RegisteredWriters[types.Parquet] = func() protocol.Writer {
		return new(Parquet)
	}
}<|MERGE_RESOLUTION|>--- conflicted
+++ resolved
@@ -90,7 +90,7 @@
 	}
 
 	writer := func() any {
-		if p.Normalization() {
+		if p.stream.Self().StreamMetadata.Normalization {
 			return pqgo.NewGenericWriter[any](pqFile, p.stream.Schema().ToParquet(), pqgo.Compression(&pqgo.Snappy))
 		}
 		return pqgo.NewGenericWriter[types.RawRecord](pqFile, pqgo.Compression(&pqgo.Snappy))
@@ -149,15 +149,11 @@
 	// get last written file
 	fileMetadata := &partitionFolder[len(partitionFolder)-1]
 	var err error
-<<<<<<< HEAD
-	if p.Normalization() {
-=======
-	if p.config.Normalization {
+	if p.stream.Self().StreamMetadata.Normalization {
 		record.Data[constants.OlakeID] = record.OlakeID
 		record.Data[constants.OlakeTimestamp] = record.OlakeTimestamp
 		record.Data[constants.OpType] = record.OperationType
 		record.Data[constants.CdcTimestamp] = record.CdcTimestamp
->>>>>>> 7e644b4a
 		_, err = fileMetadata.writer.(*pqgo.GenericWriter[any]).Write([]any{record.Data})
 	} else {
 		_, err = fileMetadata.writer.(*pqgo.GenericWriter[types.RawRecord]).Write([]types.RawRecord{record})
@@ -235,7 +231,7 @@
 
 			// Close writers
 			var err error
-			if p.Normalization() {
+			if p.stream.Self().StreamMetadata.Normalization {
 				err = fileMetadata.writer.(*pqgo.GenericWriter[any]).Close()
 			} else {
 				err = fileMetadata.writer.(*pqgo.GenericWriter[types.RawRecord]).Close()
@@ -306,10 +302,6 @@
 func (p *Parquet) Flattener() protocol.FlattenFunction {
 	flattener := typeutils.NewFlattener()
 	return flattener.Flatten
-}
-
-func (p *Parquet) Normalization() bool {
-	return p.stream.Self().StreamMetadata.Normalization
 }
 
 func (p *Parquet) getPartitionedFilePath(values map[string]any, olakeTimestamp time.Time) string {
