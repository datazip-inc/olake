--- conflicted
+++ resolved
@@ -314,30 +314,14 @@
 			}
 			defer file.Close()
 
-<<<<<<< HEAD
-			// Upload to S3
-			_, err = p.s3Client.PutObject(&s3.PutObjectInput{
-=======
-			// Construct S3 key path
-			s3KeyPath := basePath
-			if p.config.Prefix != "" {
-				s3KeyPath = filepath.Join(p.config.Prefix, s3KeyPath)
-			}
-			s3KeyPath = filepath.Join(s3KeyPath, parquetFile.fileName)
-
 			// Upload to S3 using multipart upload (automatically handles files > 5GB)
 			_, err = p.s3Uploader.Upload(&s3manager.UploadInput{
->>>>>>> 8d83799d
 				Bucket: aws.String(p.config.Bucket),
 				Key:    aws.String(info.s3KeyPath),
 				Body:   file,
 			})
 			if err != nil {
-<<<<<<< HEAD
 				return fmt.Errorf("failed to put object into s3 (%s): %s", info.s3KeyPath, err)
-=======
-				return fmt.Errorf("failed to upload object to s3: %s", err)
->>>>>>> 8d83799d
 			}
 
 			// Remove local file after successful upload
