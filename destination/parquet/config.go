package parquet

import (
	"github.com/datazip-inc/olake/utils"
)

type Config struct {
	Path string `json:"local_path,omitempty"` // Local file path (for local file system usage)

	// Bucket
	//
	// @jsonSchema(
	//   title="S3 Bucket",
	//   description="The name of an existing Amazon S3 bucket with appropriate access permissions to store output files",
	//   type="string",
	//   required=true
	// )
	Bucket string `json:"s3_bucket,omitempty"`

	// Region
	//
	// @jsonSchema(
	//   title="S3 Region",
	//   description="Specify the AWS region where the S3 bucket is hosted",
	//   type="string",
	//   required=true
	// )
	Region string `json:"s3_region,omitempty"`

	// AccessKey
	//
	// @jsonSchema(
	//   title="S3 Access Key",
	//   description="The AWS access key for authenticating S3 requests, typically a 20 character alphanumeric string",
	//   type="string"
	// )
	AccessKey string `json:"s3_access_key,omitempty"`

	// SecretKey
	//
	// @jsonSchema(
	//   title="AWS Secret Key",
	//   description="The AWS secret key for S3 authentication—typically 40+ characters long",
	//   type="string",
	//   format="password"
	// )
	SecretKey string `json:"s3_secret_key,omitempty"`
<<<<<<< HEAD

	// Path
	//
	// @jsonSchema(
	//   title="S3 Path",
	//   description="Specify the S3 bucket path (prefix) where data files will be written, typically starting with a '/' (e.g., '/data')",
	//   type="string",
	//   required=true
	// )
	Prefix string `json:"s3_path,omitempty"`
=======
	Prefix    string `json:"s3_path,omitempty"`
	// S3 endpoint for custom S3-compatible services (like MinIO)
	S3Endpoint string `json:"s3_endpoint,omitempty"`
>>>>>>> a6dace62
}

func (c *Config) Validate() error {
	return utils.Validate(c)
}<|MERGE_RESOLUTION|>--- conflicted
+++ resolved
@@ -45,7 +45,6 @@
 	//   format="password"
 	// )
 	SecretKey string `json:"s3_secret_key,omitempty"`
-<<<<<<< HEAD
 
 	// Path
 	//
@@ -56,11 +55,8 @@
 	//   required=true
 	// )
 	Prefix string `json:"s3_path,omitempty"`
-=======
-	Prefix    string `json:"s3_path,omitempty"`
 	// S3 endpoint for custom S3-compatible services (like MinIO)
 	S3Endpoint string `json:"s3_endpoint,omitempty"`
->>>>>>> a6dace62
 }
 
 func (c *Config) Validate() error {
