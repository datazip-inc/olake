--- conflicted
+++ resolved
@@ -57,19 +57,6 @@
                 // file references are being stored through thread id
                 throw new Exception("Thread id not present in metadata");
             }
-<<<<<<< HEAD
-
-            if (destTableName == null || destTableName.isEmpty()) {
-                throw new Exception("Destination table name not present in metadata");
-            }
-
-            if (this.icebergTable == null) {
-                SchemaConvertor schemaConvertor = new SchemaConvertor(identifierField, schemaMetadata);
-                this.icebergTable = loadIcebergTable(TableIdentifier.of(icebergNamespace, destTableName), 
-                                        schemaConvertor.convertToIcebergSchema());
-            }
-            
-=======
 
             if (destTableName == null || destTableName.isEmpty()) {
                 throw new Exception("Destination table name not present in metadata");
@@ -84,7 +71,6 @@
             // NOTE: on EVOLVE_SCHEMA and REFRESH_TABLE_SCHEMA we need to complete writer as schema is updated in iceberg table instance
             // but the writer instance still using schema when it got created
 
->>>>>>> 44e9b78b
             switch (request.getType()) {
                 case COMMIT:
                     LOGGER.info("{} Received commit request for thread: {}", requestId, threadId);
