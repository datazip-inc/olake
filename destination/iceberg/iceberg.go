--- conflicted
+++ resolved
@@ -384,10 +384,6 @@
 				return false, nil, fmt.Errorf("failed to flatten record, iceberg writer: %s", err)
 			}
 			records[idx].Data = flattenedRecord
-<<<<<<< HEAD
-=======
-
->>>>>>> 9ca59a99
 			for key, value := range flattenedRecord {
 				detectedType := typeutils.TypeFromValue(value)
 
