--- conflicted
+++ resolved
@@ -148,34 +148,13 @@
 		return nil
 	}
 
-<<<<<<< HEAD
 	select {
 	case <-ctx.Done():
 		// skip commit in case of context cancellation
 		return ctx.Err()
 	default:
-		// Send commit request for this thread using a special message format
-		ctx, cancel := context.WithTimeout(ctx, 3600*time.Second)
-		defer cancel()
-
-		request := &proto.IcebergPayload{
-			Type: proto.IcebergPayload_COMMIT,
-			Metadata: &proto.IcebergPayload_Metadata{
-				ThreadId:      i.server.serverID,
-				DestTableName: i.stream.GetDestinationTable(),
-			},
-		}
-		res, err := i.server.sendClientRequest(ctx, request)
-		if err != nil {
-			return fmt.Errorf("failed to send commit message: %s", err)
-		}
-
-		logger.Debugf("Thread[%s]: Sent commit message: %s", i.options.ThreadID, res)
-		return nil
-	}
-=======
-	return i.writer.Close(ctx)
->>>>>>> d5e95c28
+		return i.writer.Close(ctx)
+	}
 }
 
 func (i *Iceberg) Check(ctx context.Context) error {
