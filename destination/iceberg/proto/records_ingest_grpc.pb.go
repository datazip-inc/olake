// Code generated by protoc-gen-go-grpc. DO NOT EDIT.
// versions:
// - protoc-gen-go-grpc v1.5.1
// - protoc             v3.21.12
<<<<<<< HEAD
// source: records_ingest.proto
=======
// source: iceberg/proto/records_ingest.proto
>>>>>>> 86e04687

package proto

import (
	context "context"
	grpc "google.golang.org/grpc"
	codes "google.golang.org/grpc/codes"
	status "google.golang.org/grpc/status"
)

// This is a compile-time assertion to ensure that this generated file
// is compatible with the grpc package it is being compiled against.
// Requires gRPC-Go v1.64.0 or later.
const _ = grpc.SupportPackageIsVersion9

const (
	RecordIngestService_SendRecords_FullMethodName = "/io.debezium.server.iceberg.rpc.RecordIngestService/SendRecords"
)

// RecordIngestServiceClient is the client API for RecordIngestService service.
//
// For semantics around ctx use and closing/ending streaming RPCs, please refer to https://pkg.go.dev/google.golang.org/grpc/?tab=doc#ClientConn.NewStream.
type RecordIngestServiceClient interface {
	SendRecords(ctx context.Context, in *IcebergPayload, opts ...grpc.CallOption) (*RecordIngestResponse, error)
}

type recordIngestServiceClient struct {
	cc grpc.ClientConnInterface
}

func NewRecordIngestServiceClient(cc grpc.ClientConnInterface) RecordIngestServiceClient {
	return &recordIngestServiceClient{cc}
}

func (c *recordIngestServiceClient) SendRecords(ctx context.Context, in *IcebergPayload, opts ...grpc.CallOption) (*RecordIngestResponse, error) {
	cOpts := append([]grpc.CallOption{grpc.StaticMethod()}, opts...)
	out := new(RecordIngestResponse)
	err := c.cc.Invoke(ctx, RecordIngestService_SendRecords_FullMethodName, in, out, cOpts...)
	if err != nil {
		return nil, err
	}
	return out, nil
}

// RecordIngestServiceServer is the server API for RecordIngestService service.
// All implementations must embed UnimplementedRecordIngestServiceServer
// for forward compatibility.
type RecordIngestServiceServer interface {
	SendRecords(context.Context, *IcebergPayload) (*RecordIngestResponse, error)
	mustEmbedUnimplementedRecordIngestServiceServer()
}

// UnimplementedRecordIngestServiceServer must be embedded to have
// forward compatible implementations.
//
// NOTE: this should be embedded by value instead of pointer to avoid a nil
// pointer dereference when methods are called.
type UnimplementedRecordIngestServiceServer struct{}

func (UnimplementedRecordIngestServiceServer) SendRecords(context.Context, *IcebergPayload) (*RecordIngestResponse, error) {
	return nil, status.Errorf(codes.Unimplemented, "method SendRecords not implemented")
}
func (UnimplementedRecordIngestServiceServer) mustEmbedUnimplementedRecordIngestServiceServer() {}
func (UnimplementedRecordIngestServiceServer) testEmbeddedByValue()                             {}

// UnsafeRecordIngestServiceServer may be embedded to opt out of forward compatibility for this service.
// Use of this interface is not recommended, as added methods to RecordIngestServiceServer will
// result in compilation errors.
type UnsafeRecordIngestServiceServer interface {
	mustEmbedUnimplementedRecordIngestServiceServer()
}

func RegisterRecordIngestServiceServer(s grpc.ServiceRegistrar, srv RecordIngestServiceServer) {
	// If the following call pancis, it indicates UnimplementedRecordIngestServiceServer was
	// embedded by pointer and is nil.  This will cause panics if an
	// unimplemented method is ever invoked, so we test this at initialization
	// time to prevent it from happening at runtime later due to I/O.
	if t, ok := srv.(interface{ testEmbeddedByValue() }); ok {
		t.testEmbeddedByValue()
	}
	s.RegisterService(&RecordIngestService_ServiceDesc, srv)
}

func _RecordIngestService_SendRecords_Handler(srv interface{}, ctx context.Context, dec func(interface{}) error, interceptor grpc.UnaryServerInterceptor) (interface{}, error) {
	in := new(IcebergPayload)
	if err := dec(in); err != nil {
		return nil, err
	}
	if interceptor == nil {
		return srv.(RecordIngestServiceServer).SendRecords(ctx, in)
	}
	info := &grpc.UnaryServerInfo{
		Server:     srv,
		FullMethod: RecordIngestService_SendRecords_FullMethodName,
	}
	handler := func(ctx context.Context, req interface{}) (interface{}, error) {
		return srv.(RecordIngestServiceServer).SendRecords(ctx, req.(*IcebergPayload))
	}
	return interceptor(ctx, in, info, handler)
}

// RecordIngestService_ServiceDesc is the grpc.ServiceDesc for RecordIngestService service.
// It's only intended for direct use with grpc.RegisterService,
// and not to be introspected or modified (even as a copy)
var RecordIngestService_ServiceDesc = grpc.ServiceDesc{
	ServiceName: "io.debezium.server.iceberg.rpc.RecordIngestService",
	HandlerType: (*RecordIngestServiceServer)(nil),
	Methods: []grpc.MethodDesc{
		{
			MethodName: "SendRecords",
			Handler:    _RecordIngestService_SendRecords_Handler,
		},
	},
	Streams:  []grpc.StreamDesc{},
	Metadata: "iceberg/proto/records_ingest.proto",
}<|MERGE_RESOLUTION|>--- conflicted
+++ resolved
@@ -2,11 +2,7 @@
 // versions:
 // - protoc-gen-go-grpc v1.5.1
 // - protoc             v3.21.12
-<<<<<<< HEAD
-// source: records_ingest.proto
-=======
 // source: iceberg/proto/records_ingest.proto
->>>>>>> 86e04687
 
 package proto
 
