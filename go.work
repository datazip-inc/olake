go 1.22

use (
	.
	./drivers/mongodb
<<<<<<< HEAD
	./drivers/mysql
=======
	./drivers/postgres
>>>>>>> ed705d25
)<|MERGE_RESOLUTION|>--- conflicted
+++ resolved
@@ -3,9 +3,6 @@
 use (
 	.
 	./drivers/mongodb
-<<<<<<< HEAD
 	./drivers/mysql
-=======
 	./drivers/postgres
->>>>>>> ed705d25
 )