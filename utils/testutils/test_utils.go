package testutils

import (
	"context"
	"fmt"
	"os"
	"path/filepath"
	"strings"
	"testing"
	"time"

	"github.com/apache/spark-connect-go/v35/spark/sql"
	"github.com/apache/spark-connect-go/v35/spark/sql/types"
	"github.com/datazip-inc/olake/constants"
	"github.com/datazip-inc/olake/utils"
	"github.com/datazip-inc/olake/utils/typeutils"
	"github.com/docker/docker/api/types/container"

	// load pq driver for SQL tests
	_ "github.com/lib/pq"
	"github.com/stretchr/testify/require"
	"github.com/testcontainers/testcontainers-go"
)

const (
	icebergCatalog      = "olake_iceberg"
	sparkConnectAddress = "sc://localhost:15002"
	installCmd          = "apt-get update && apt-get install -y openjdk-17-jre-headless maven default-mysql-client postgresql postgresql-client wget gnupg iproute2 dnsutils iputils-ping netcat-openbsd nodejs npm jq && wget -qO - https://www.mongodb.org/static/pgp/server-8.0.asc | gpg --dearmor -o /usr/share/keyrings/mongodb-server-8.0.gpg && echo 'deb [ arch=amd64,arm64 signed-by=/usr/share/keyrings/mongodb-server-8.0.gpg ] https://repo.mongodb.org/apt/debian bookworm/mongodb-org/8.0 main' | tee /etc/apt/sources.list.d/mongodb-org-8.0.list && apt-get update && apt-get install -y mongodb-mongosh && npm install -g chalk-cli"
	SyncTimeout         = 10 * time.Minute
	BenchmarkThreshold  = 0.9
)

type IntegrationTest struct {
	TestConfig         *TestConfig
	ExpectedData       map[string]interface{}
	ExpectedUpdateData map[string]interface{}
	DataTypeSchema     map[string]string
	Namespace          string
	ExecuteQuery       func(ctx context.Context, t *testing.T, streams []string, operation string, fileConfig bool)
	IcebergDB          string
	CursorField        string
	PartitionRegex     string
}

type PerformanceTest struct {
	TestConfig      *TestConfig
	Namespace       string
	BackfillStreams []string
	CDCStreams      []string
	ExecuteQuery    func(ctx context.Context, t *testing.T, streams []string, operation string, fileConfig bool)
}

type benchmarkStats struct {
	Backfill float64
	CDC      float64
}
type SyncSpeed struct {
	Speed string `json:"Speed"`
}
type TestConfig struct {
	Driver              string
	HostRootPath        string
	SourcePath          string
	CatalogPath         string
	DestinationPath     string
	StatePath           string
	StatsPath           string
	HostTestDataPath    string
	HostCatalogPath     string
	HostTestCatalogPath string
}

// this benchmark is for performance test which runs on a github runner
// for absolute benchmarks, please checkout olake docs: https://olake.io/docs/connectors/postgres/benchmarks
var benchmarks = map[constants.DriverType]benchmarkStats{
	constants.MySQL:    {Backfill: 15906.40, CDC: 15648.93},
	constants.Postgres: {Backfill: 12000, CDC: 1500},
	constants.Oracle:   {Backfill: 3500, CDC: 0},
	constants.MongoDB:  {Backfill: 0, CDC: 0},
}

// GetTestConfig returns the test config for the given driver
func GetTestConfig(driver string) *TestConfig {
	// pwd is olake/drivers/(driver)/internal
	pwd, err := os.Getwd()
	if err != nil {
		panic(err)
	}
	// root path is olake's root path
	rootPath := filepath.Join(pwd, "../../..")

	containerTestDataPath := "/test-olake/drivers/%s/internal/testdata/%s"
	hostTestDataPath := filepath.Join(rootPath, "drivers", "%s", "internal", "testdata", "%s")
	return &TestConfig{
		Driver:              driver,
		HostRootPath:        rootPath,
		HostTestDataPath:    fmt.Sprintf(hostTestDataPath, driver, ""),
		HostTestCatalogPath: fmt.Sprintf(hostTestDataPath, driver, "test_streams.json"),
		HostCatalogPath:     fmt.Sprintf(hostTestDataPath, driver, "streams.json"),
		SourcePath:          fmt.Sprintf(containerTestDataPath, driver, "source.json"),
		CatalogPath:         fmt.Sprintf(containerTestDataPath, driver, "streams.json"),
		DestinationPath:     fmt.Sprintf(containerTestDataPath, driver, "destination.json"),
		StatePath:           fmt.Sprintf(containerTestDataPath, driver, "state.json"),
		StatsPath:           fmt.Sprintf(containerTestDataPath, driver, "stats.json"),
	}
}

func syncCommand(config TestConfig, useState bool, flags ...string) string {
	baseCmd := fmt.Sprintf("/test-olake/build.sh driver-%s sync --config %s --catalog %s --destination %s", config.Driver, config.SourcePath, config.CatalogPath, config.DestinationPath)
	if useState {
		baseCmd = fmt.Sprintf("%s --state %s", baseCmd, config.StatePath)
	}

	if len(flags) > 0 {
		baseCmd = fmt.Sprintf("%s %s", baseCmd, strings.Join(flags, " "))
	}
	return baseCmd
}

// pass flags as `--flag1, flag1 value, --flag2, flag2 value...`
func discoverCommand(config TestConfig, flags ...string) string {
	baseCmd := fmt.Sprintf("/test-olake/build.sh driver-%s discover --config %s", config.Driver, config.SourcePath)
	if len(flags) > 0 {
		baseCmd = fmt.Sprintf("%s %s", baseCmd, strings.Join(flags, " "))
	}
	return baseCmd
}

// update normalization=true for selected streams under selected_streams.<namespace> by name
func updateSelectedStreamsCommand(config TestConfig, namespace, partitionRegex string, stream []string, isBackfill bool) string {
	if len(stream) == 0 {
		return ""
	}
	streamConditions := make([]string, len(stream))
	for i, s := range stream {
		streamConditions[i] = fmt.Sprintf(`.stream_name == "%s"`, s)
	}
	condition := strings.Join(streamConditions, " or ")
	tmpCatalog := fmt.Sprintf("/tmp/%s_%s_streams.json", config.Driver, utils.Ternary(isBackfill, "backfill", "cdc").(string))
	jqExpr := fmt.Sprintf(
		`jq '.selected_streams = { "%s": (.selected_streams["%s"] | map(select(%s) | .normalization = true | .partition_regex = "%s")) }' %s > %s && mv %s %s`,
		namespace,
		namespace,
		condition,
		partitionRegex,
		config.CatalogPath,
		tmpCatalog,
		tmpCatalog,
		config.CatalogPath,
	)
	return jqExpr
}

// set sync_mode and cursor_field for a specific stream object in streams[] by namespace+name
func updateStreamConfigCommand(config TestConfig, namespace, streamName, syncMode, cursorField string) string {
	tmpCatalog := fmt.Sprintf("/tmp/%s_set_mode_streams.json", config.Driver)
	// map/select pattern updates nested array members
	return fmt.Sprintf(
		`jq --arg ns "%s" --arg name "%s" --arg mode "%s" --arg cursor "%s" '.streams = (.streams | map(if .stream.namespace == $ns and .stream.name == $name then (.stream.sync_mode = $mode | .stream.cursor_field = $cursor) else . end))' %s > %s && mv %s %s`,
		namespace, streamName, syncMode, cursorField,
		config.CatalogPath, tmpCatalog, tmpCatalog, config.CatalogPath,
	)
}

// reset state file so incremental can perform initial load (equivalent to full load on first run)
func resetStateFileCommand(config TestConfig) string {
	// Ensure the state is clean irrespective of previous CDC run
	return fmt.Sprintf(`rm -f %s; echo '{}' > %s`, config.StatePath, config.StatePath)
}

// to get backfill streams from cdc streams e.g. "demo_cdc" -> "demo"
func GetBackfillStreamsFromCDC(cdcStreams []string) []string {
	backfillStreams := []string{}
	for _, stream := range cdcStreams {
		backfillStreams = append(backfillStreams, strings.TrimSuffix(stream, "_cdc"))
	}
	return backfillStreams
}

func (cfg *IntegrationTest) TestIntegration(t *testing.T) {
	ctx := context.Background()

	t.Logf("Root Project directory: %s", cfg.TestConfig.HostRootPath)
	t.Logf("Test data directory: %s", cfg.TestConfig.HostTestDataPath)
	currentTestTable := fmt.Sprintf("%s_test_table_olake", cfg.TestConfig.Driver)

	t.Run("Discover", func(t *testing.T) {
		req := testcontainers.ContainerRequest{
			Image: "golang:1.24.0",
			HostConfigModifier: func(hc *container.HostConfig) {
				hc.Binds = []string{
					fmt.Sprintf("%s:/test-olake:rw", cfg.TestConfig.HostRootPath),
					fmt.Sprintf("%s:/test-olake/drivers/%s/internal/testdata:rw", cfg.TestConfig.HostTestDataPath, cfg.TestConfig.Driver),
				}
				hc.ExtraHosts = append(hc.ExtraHosts, "host.docker.internal:host-gateway")
			},
			ConfigModifier: func(config *container.Config) {
				config.WorkingDir = "/test-olake"
			},
			Env: map[string]string{
				"TELEMETRY_DISABLED": "true",
			},
			LifecycleHooks: []testcontainers.ContainerLifecycleHooks{
				{
					PostReadies: []testcontainers.ContainerHook{
						func(ctx context.Context, c testcontainers.Container) error {
							// 1. Install required tools
							if code, out, err := utils.ExecCommand(ctx, c, installCmd); err != nil || code != 0 {
								return fmt.Errorf("install failed (%d): %s\n%s", code, err, out)
							}

							// 2. Query on test table
							cfg.ExecuteQuery(ctx, t, []string{currentTestTable}, "create", false)
							cfg.ExecuteQuery(ctx, t, []string{currentTestTable}, "clean", false)
							cfg.ExecuteQuery(ctx, t, []string{currentTestTable}, "add", false)

							// 3. Run discover command
							discoverCmd := discoverCommand(*cfg.TestConfig)
							if code, out, err := utils.ExecCommand(ctx, c, discoverCmd); err != nil || code != 0 {
								return fmt.Errorf("discover failed (%d): %s\n%s", code, err, string(out))
							}

							// 4. Verify streams.json file
							streamsJSON, err := os.ReadFile(cfg.TestConfig.HostTestCatalogPath)
							if err != nil {
								return fmt.Errorf("failed to read expected streams JSON: %s", err)
							}
							testStreamsJSON, err := os.ReadFile(cfg.TestConfig.HostCatalogPath)
							if err != nil {
								return fmt.Errorf("failed to read actual streams JSON: %s", err)
							}
							if !utils.NormalizedEqual(string(streamsJSON), string(testStreamsJSON)) {
								return fmt.Errorf("streams.json does not match expected test_streams.json\nExpected:\n%s\nGot:\n%s", string(streamsJSON), string(testStreamsJSON))
							}
							t.Logf("Generated streams validated with test streams")

							// 5. Clean up
							cfg.ExecuteQuery(ctx, t, []string{currentTestTable}, "drop", false)
							t.Logf("%s discover test-container clean up", cfg.TestConfig.Driver)
							return nil
						},
					},
				},
			},
			Cmd: []string{"tail", "-f", "/dev/null"},
		}

		container, err := testcontainers.GenericContainer(ctx, testcontainers.GenericContainerRequest{
			ContainerRequest: req,
			Started:          true,
		})
		require.NoError(t, err, "Container startup failed")
		defer func() {
			if err := container.Terminate(ctx); err != nil {
				t.Logf("warning: failed to terminate container: %v", err)
			}
		}()
	})

	t.Run("Sync", func(t *testing.T) {
		req := testcontainers.ContainerRequest{
			Image: "golang:1.24.0",
			HostConfigModifier: func(hc *container.HostConfig) {
				hc.Binds = []string{
					fmt.Sprintf("%s:/test-olake:rw", cfg.TestConfig.HostRootPath),
					fmt.Sprintf("%s:/test-olake/drivers/%s/internal/testdata:rw", cfg.TestConfig.HostTestDataPath, cfg.TestConfig.Driver),
				}
				hc.ExtraHosts = append(hc.ExtraHosts, "host.docker.internal:host-gateway")
			},
			ConfigModifier: func(config *container.Config) {
				config.WorkingDir = "/test-olake"
			},
			Env: map[string]string{
				"TELEMETRY_DISABLED": "true",
			},
			LifecycleHooks: []testcontainers.ContainerLifecycleHooks{
				{
					PostReadies: []testcontainers.ContainerHook{
						func(ctx context.Context, c testcontainers.Container) error {
							// 1. Install required tools
							if code, out, err := utils.ExecCommand(ctx, c, installCmd); err != nil || code != 0 {
								return fmt.Errorf("install failed (%d): %s\n%s", code, err, out)
							}

							// 2. Query on test table
							cfg.ExecuteQuery(ctx, t, []string{currentTestTable}, "create", false)
							cfg.ExecuteQuery(ctx, t, []string{currentTestTable}, "clean", false)
							cfg.ExecuteQuery(ctx, t, []string{currentTestTable}, "add", false)

							// streamUpdateCmd := fmt.Sprintf(
							// 	`jq '(.selected_streams[][] | .normalization) = true' %s > /tmp/streams.json && mv /tmp/streams.json %s`,
							// 	cfg.TestConfig.CatalogPath, cfg.TestConfig.CatalogPath,
							// )
							streamUpdateCmd := updateSelectedStreamsCommand(*cfg.TestConfig, cfg.Namespace, cfg.PartitionRegex, []string{currentTestTable}, true)
							if code, out, err := utils.ExecCommand(ctx, c, streamUpdateCmd); err != nil || code != 0 {
								return fmt.Errorf("failed to enable normalization in streams.json (%d): %s\n%s",
									code, err, out,
								)
							}

							t.Logf("Enabled normalization and added partition regex in %s", cfg.TestConfig.CatalogPath)

							// Helper to run sync and verify
							runSync := func(c testcontainers.Container, useState bool, operation, opSymbol string, schema map[string]interface{}) error {
								cmd := syncCommand(*cfg.TestConfig, useState)
								if useState && operation != "" {
									cfg.ExecuteQuery(ctx, t, []string{currentTestTable}, operation, false)
								}
								if code, out, err := utils.ExecCommand(ctx, c, cmd); err != nil || code != 0 {
									return fmt.Errorf("sync failed (%d): %s\n%s", code, err, out)
								}
								t.Logf("Sync successful for %s driver", cfg.TestConfig.Driver)
								VerifyIcebergSync(t, currentTestTable, cfg.IcebergDB, cfg.DataTypeSchema, schema, opSymbol, cfg.PartitionRegex, cfg.TestConfig.Driver)
								return nil
							}

							// 3. Phase A: Full load + CDC
							testCases := []struct {
								syncMode    string
								operation   string
								useState    bool
								opSymbol    string
								dummySchema map[string]interface{}
							}{
								{
									syncMode:    "Full-Refresh",
									operation:   "",
									useState:    false,
									opSymbol:    "r",
									dummySchema: cfg.ExpectedData,
								},
								{
									syncMode:    "CDC - insert",
									operation:   "insert",
									useState:    true,
									opSymbol:    "c",
									dummySchema: cfg.ExpectedData,
								},
								{
									syncMode:    "CDC - update",
									operation:   "update",
									useState:    true,
									opSymbol:    "u",
									dummySchema: cfg.ExpectedUpdateData,
								},
								{
									syncMode:    "CDC - delete",
									operation:   "delete",
									useState:    true,
									opSymbol:    "d",
									dummySchema: nil,
								},
							}
<<<<<<< HEAD
=======

							destDBPrefix := fmt.Sprintf("integration_%s", cfg.TestConfig.Driver)
							runSync := func(c testcontainers.Container, useState bool, operation, opSymbol string, schema map[string]interface{}) error {
								cmd := syncCommand(*cfg.TestConfig, useState, "--destination-database-prefix", destDBPrefix)
								if useState && operation != "" {
									cfg.ExecuteQuery(ctx, t, []string{currentTestTable}, operation, false)
								}

								if code, out, err := utils.ExecCommand(ctx, c, cmd); err != nil || code != 0 {
									return fmt.Errorf("sync failed (%d): %s\n%s", code, err, out)
								}
								t.Logf("Sync successful for %s driver", cfg.TestConfig.Driver)
								VerifyIcebergSync(t, currentTestTable, cfg.IcebergDB, cfg.DataTypeSchema, schema, opSymbol, cfg.TestConfig.Driver)
								return nil
							}

							// 3. Run Sync command and verify records in Iceberg
>>>>>>> c2774dd6
							for _, test := range testCases {
								t.Logf("Running test for: %s", test.syncMode)
								if err := runSync(c, test.useState, test.operation, test.opSymbol, test.dummySchema); err != nil {
									return err
								}
							}

							// 4. Phase B: Full load + Incremental (switch streams.json cdc -> incremental, set cursor_field = "id")
							// Reset table to isolate incremental scenario
							cfg.ExecuteQuery(ctx, t, []string{currentTestTable}, "drop", false)
							cfg.ExecuteQuery(ctx, t, []string{currentTestTable}, "create", false)
							cfg.ExecuteQuery(ctx, t, []string{currentTestTable}, "clean", false)
							cfg.ExecuteQuery(ctx, t, []string{currentTestTable}, "add", false)

							// Ensure normalization remains on for selected stream
							streamUpdateCmd = updateSelectedStreamsCommand(*cfg.TestConfig, cfg.Namespace, cfg.PartitionRegex, []string{currentTestTable}, true)
							if code, out, err := utils.ExecCommand(ctx, c, streamUpdateCmd); err != nil || code != 0 {
								return fmt.Errorf("failed to enable normalization in streams.json for incremental (%d): %s\n%s",
									code, err, out,
								)
							}

							// Patch: sync_mode = incremental, cursor_field = "id"
							incPatch := updateStreamConfigCommand(*cfg.TestConfig, cfg.Namespace, currentTestTable, "incremental", cfg.CursorField)
							if code, out, err := utils.ExecCommand(ctx, c, incPatch); err != nil || code != 0 {
								return fmt.Errorf("failed to patch streams.json for incremental (%d): %s\n%s", code, err, out)
							}

							// Reset state so initial incremental behaves like a first full incremental load
							resetState := resetStateFileCommand(*cfg.TestConfig)
							if code, out, err := utils.ExecCommand(ctx, c, resetState); err != nil || code != 0 {
								return fmt.Errorf("failed to reset state for incremental (%d): %s\n%s", code, err, out)
							}

							// Initial incremental run (equivalent to full on first run)
							t.Log("Running Incremental - full load")
							if err := runSync(c, true, "", "r", cfg.ExpectedData); err != nil {
								return err
							}

							// Delta incremental: add new rows and sync again
							t.Log("Running Incremental - inserts")
							cfg.ExecuteQuery(ctx, t, []string{currentTestTable}, "insert", false)
							if err := runSync(c, true, "", "u", cfg.ExpectedData); err != nil {
								return err
							}

							// 5. Clean up
							cfg.ExecuteQuery(ctx, t, []string{currentTestTable}, "drop", false)
							t.Logf("%s sync test-container clean up", cfg.TestConfig.Driver)
							return nil
						},
					},
				},
			},
			Cmd: []string{"tail", "-f", "/dev/null"},
		}

		container, err := testcontainers.GenericContainer(ctx, testcontainers.GenericContainerRequest{
			ContainerRequest: req,
			Started:          true,
		})
		require.NoError(t, err, "Container startup failed")
		defer func() {
			if err := container.Terminate(ctx); err != nil {
				t.Logf("warning: failed to terminate container: %v", err)
			}
		}()
	})
}

// TODO: Refactor parsing logic into a reusable utility functions
// verifyIcebergSync verifies that data was correctly synchronized to Iceberg
func VerifyIcebergSync(t *testing.T, tableName, icebergDB string, datatypeSchema map[string]string, schema map[string]interface{}, opSymbol, partitionRegex, driver string) {
	t.Helper()
	ctx := context.Background()
	spark, err := sql.NewSessionBuilder().Remote(sparkConnectAddress).Build(ctx)
	require.NoError(t, err, "Failed to connect to Spark Connect server")
	defer func() {
		if stopErr := spark.Stop(); stopErr != nil {
			t.Errorf("Failed to stop Spark session: %v", stopErr)
		}
	}()

	fullTableName := fmt.Sprintf("%s.%s.%s", icebergCatalog, icebergDB, tableName)
	selectQuery := fmt.Sprintf(
		"SELECT * FROM %s WHERE _op_type = '%s'",
		fullTableName, opSymbol,
	)
	t.Logf("Executing query: %s", selectQuery)

	var selectRows []types.Row
	var queryErr error
	maxRetries := 5
	retryDelay := 2 * time.Second

	for attempt := 0; attempt < maxRetries; attempt++ {
		if attempt > 0 {
			time.Sleep(retryDelay)
		}
		var selectQueryDf sql.DataFrame
		// This is to check if the table exists in destination, as race condition might cause table to not be created yet
		selectQueryDf, queryErr = spark.Sql(ctx, selectQuery)
		if queryErr != nil {
			t.Logf("Query attempt %d failed: %v", attempt+1, queryErr)
			continue
		}

		// To ensure stale data is not being used for verification
		selectRows, queryErr = selectQueryDf.Collect(ctx)
		if queryErr != nil {
			t.Logf("Query attempt %d failed (Collect error): %v", attempt+1, queryErr)
			continue
		}
		if len(selectRows) > 0 {
			queryErr = nil
			break
		}

		// for every type of operation, op symbol will be different, using that to ensure data is not stale
		queryErr = fmt.Errorf("stale data: query succeeded but returned 0 rows for _op_type = '%s'", opSymbol)
		t.Logf("Query attempt %d/%d failed: %v", attempt+1, maxRetries, queryErr)
	}

	require.NoError(t, queryErr, "Failed to collect data rows from Iceberg after %d attempts: %v", maxRetries, queryErr)
	require.NotEmpty(t, selectRows, "No rows returned for _op_type = '%s'", opSymbol)

	// delete row checked
	if opSymbol == "d" {
		deletedID := selectRows[0].Value("_olake_id")
		require.NotEmpty(t, deletedID, "Delete verification failed: _olake_id should not be empty")
		return
	}

	for rowIdx, row := range selectRows {
		icebergMap := make(map[string]interface{}, len(schema)+1)
		for _, col := range row.FieldNames() {
			icebergMap[col] = row.Value(col)
		}
		for key, expected := range schema {
			icebergValue, ok := icebergMap[key]
			require.Truef(t, ok, "Row %d: missing column %q in Iceberg result", rowIdx, key)
			require.Equal(t, expected, icebergValue, "Row %d: mismatch on %q: Iceberg has %#v, expected %#v", rowIdx, key, icebergValue, expected)
		}
	}
	t.Logf("Verified Iceberg synced data with respect to data synced from source[%s] found equal", driver)

	describeQuery := fmt.Sprintf("DESCRIBE TABLE %s", fullTableName)
	describeDf, err := spark.Sql(ctx, describeQuery)
	require.NoError(t, err, "Failed to describe Iceberg table")

	describeRows, err := describeDf.Collect(ctx)
	require.NoError(t, err, "Failed to collect describe data from Iceberg")
	icebergSchema := make(map[string]string)
	for _, row := range describeRows {
		colName := row.Value("col_name").(string)
		dataType := row.Value("data_type").(string)
		if !strings.HasPrefix(colName, "#") {
			icebergSchema[colName] = dataType
		}
	}

	for col, dbType := range datatypeSchema {
		iceType, found := icebergSchema[col]
		require.True(t, found, "Column %s not found in Iceberg schema", col)

		expectedIceType, mapped := GlobalTypeMapping[dbType]
		if !mapped {
			t.Logf("No mapping defined for driver type %s (column %s), skipping check", dbType, col)
			break
		}
		require.Equal(t, expectedIceType, iceType,
			"Data type mismatch for column %s: expected %s, got %s", col, expectedIceType, iceType)
	}
	t.Logf("Verified datatypes in Iceberg after sync")

	// Partition verification using only metadata tables
	if partitionRegex == "" {
		t.Log("No partitionRegex provided, skipping partition verification")
		return
	}
	// Extract partition columns from describe rows
	partitionCols := extractFirstPartitionColFromRows(describeRows)
	require.NotEmpty(t, partitionCols, "Partition columns not found in Iceberg metadata")

	// Parse expected partition columns from pattern like "/{col,identity}"
	// Supports multiple entries like "/{col1,identity}" by taking the first token as the source column
	clean := strings.TrimPrefix(partitionRegex, "/{")
	clean = strings.TrimSuffix(clean, "}")
	toks := strings.Split(clean, ",")
	expectedCol := strings.TrimSpace(toks[0])
	require.Equal(t, expectedCol, partitionCols, "Partition column does not match expected '%s'", expectedCol)
	t.Logf("Verified partition column: %s", expectedCol)
}

func (cfg *PerformanceTest) TestPerformance(t *testing.T) {
	ctx := context.Background()

	// checks if the current rps (from stats.json) is at least 90% of the benchmark rps
	isRPSAboveBenchmark := func(config TestConfig, isBackfill bool) (bool, error) {
		// get current RPS
		var stats SyncSpeed
		if err := utils.UnmarshalFile(filepath.Join(config.HostRootPath, fmt.Sprintf("drivers/%s/internal/testdata/%s", config.Driver, "stats.json")), &stats, false); err != nil {
			return false, err
		}
		rps, err := typeutils.ReformatFloat64(strings.Split(stats.Speed, " ")[0])
		if err != nil {
			return false, fmt.Errorf("failed to get RPS from stats: %s", err)
		}

		// get benchmark RPS
		benchmarkDriverStats := benchmarks[constants.DriverType(config.Driver)]
		benchmarkRPS := utils.Ternary(isBackfill, benchmarkDriverStats.Backfill, benchmarkDriverStats.CDC).(float64)

		t.Logf("CurrentRPS: %.2f, BenchmarkRPS: %.2f", rps, benchmarkRPS)
		if rps < BenchmarkThreshold*benchmarkRPS {
			return false, fmt.Errorf("❌ RPS is less than benchmark RPS")
		}
		return true, nil
	}

	syncWithTimeout := func(ctx context.Context, c testcontainers.Container, cmd string) ([]byte, error) {
		timedCtx, cancel := context.WithTimeout(ctx, SyncTimeout)
		defer cancel()
		code, output, err := utils.ExecCommand(timedCtx, c, cmd)
		// check if sync was canceled due to timeout (expected)
		if timedCtx.Err() == context.DeadlineExceeded {
			killCmd := "pkill -9 -f 'olake.*sync' || true"
			_, _, _ = utils.ExecCommand(ctx, c, killCmd)
			return output, nil
		}
		if err != nil || code != 0 {
			return output, fmt.Errorf("sync failed: %s", err)
		}
		return output, nil
	}

	t.Run("performance", func(t *testing.T) {
		req := testcontainers.ContainerRequest{
			Image: "golang:1.24.0",
			HostConfigModifier: func(hc *container.HostConfig) {
				hc.Binds = []string{
					fmt.Sprintf("%s:/test-olake:rw", cfg.TestConfig.HostRootPath),
				}
				hc.ExtraHosts = append(hc.ExtraHosts, "host.docker.internal:host-gateway")
				hc.NetworkMode = "host"
			},
			ConfigModifier: func(c *container.Config) {
				c.WorkingDir = "/test-olake"
			},
			Env: map[string]string{
				"TELEMETRY_DISABLED": "true",
			},
			LifecycleHooks: []testcontainers.ContainerLifecycleHooks{
				{
					PostReadies: []testcontainers.ContainerHook{
						func(ctx context.Context, c testcontainers.Container) error {
							if code, output, err := utils.ExecCommand(ctx, c, installCmd); err != nil || code != 0 {
								return fmt.Errorf("failed to install dependencies:\n%s", string(output))
							}
							t.Logf("(backfill) running performance test for %s", cfg.TestConfig.Driver)

							destDBPrefix := fmt.Sprintf("performance_%s", cfg.TestConfig.Driver)

							t.Log("(backfill) discover started")
							discoverCmd := discoverCommand(*cfg.TestConfig, "--destination-database-prefix", destDBPrefix)
							if code, output, err := utils.ExecCommand(ctx, c, discoverCmd); err != nil || code != 0 {
								return fmt.Errorf("failed to perform discover:\n%s", string(output))
							}
							t.Log("(backfill) discover completed")

							updateStreamsCmd := updateSelectedStreamsCommand(*cfg.TestConfig, cfg.Namespace, "", cfg.BackfillStreams, true)
							if code, _, err := utils.ExecCommand(ctx, c, updateStreamsCmd); err != nil || code != 0 {
								return fmt.Errorf("failed to update streams: %s", err)
							}

							t.Log("(backfill) sync started")
							usePreChunkedState := cfg.TestConfig.Driver == string(constants.MySQL)
							syncCmd := syncCommand(*cfg.TestConfig, usePreChunkedState, "--destination-database-prefix", destDBPrefix)
							if output, err := syncWithTimeout(ctx, c, syncCmd); err != nil {
								return fmt.Errorf("failed to perform sync:\n%s", string(output))
							}
							t.Log("(backfill) sync completed")

							checkRPS, err := isRPSAboveBenchmark(*cfg.TestConfig, true)
							if err != nil {
								return fmt.Errorf("failed to check RPS: %s", err)
							}
							require.True(t, checkRPS, fmt.Sprintf("%s backfill performance below benchmark", cfg.TestConfig.Driver))
							t.Logf("✅ SUCCESS: %s backfill", cfg.TestConfig.Driver)

							if len(cfg.CDCStreams) > 0 {
								t.Logf("(cdc) running performance test for %s", cfg.TestConfig.Driver)

								t.Log("(cdc) setup cdc started")
								cfg.ExecuteQuery(ctx, t, cfg.CDCStreams, "setup_cdc", true)
								t.Log("(cdc) setup cdc completed")

								t.Log("(cdc) discover started")
								discoverCmd := discoverCommand(*cfg.TestConfig, "--destination-database-prefix", destDBPrefix)
								if code, output, err := utils.ExecCommand(ctx, c, discoverCmd); err != nil || code != 0 {
									return fmt.Errorf("failed to perform discover:\n%s", string(output))
								}
								t.Log("(cdc) discover completed")

								updateStreamsCmd := updateSelectedStreamsCommand(*cfg.TestConfig, cfg.Namespace, "", cfg.CDCStreams, false)
								if code, _, err := utils.ExecCommand(ctx, c, updateStreamsCmd); err != nil || code != 0 {
									return fmt.Errorf("failed to update streams: %s", err)
								}

								t.Log("(cdc) state creation started")
								syncCmd := syncCommand(*cfg.TestConfig, false, "--destination-database-prefix", destDBPrefix)
								if code, output, err := utils.ExecCommand(ctx, c, syncCmd); err != nil || code != 0 {
									return fmt.Errorf("failed to perform initial sync:\n%s", string(output))
								}
								t.Log("(cdc) state creation completed")

								t.Log("(cdc) trigger cdc started")
								cfg.ExecuteQuery(ctx, t, cfg.CDCStreams, "bulk_cdc_data_insert", true)
								t.Log("(cdc) trigger cdc completed")

								t.Log("(cdc) sync started")
								syncCmd = syncCommand(*cfg.TestConfig, true, "--destination-database-prefix", destDBPrefix)
								if output, err := syncWithTimeout(ctx, c, syncCmd); err != nil {
									return fmt.Errorf("failed to perform CDC sync:\n%s", string(output))
								}
								t.Log("(cdc) sync completed")

								checkRPS, err := isRPSAboveBenchmark(*cfg.TestConfig, false)
								if err != nil {
									return fmt.Errorf("failed to check RPS: %s", err)
								}
								require.True(t, checkRPS, fmt.Sprintf("%s CDC performance below benchmark", cfg.TestConfig.Driver))
								t.Logf("✅ SUCCESS: %s cdc", cfg.TestConfig.Driver)
							}
							return nil
						},
					},
				},
			},
			Cmd: []string{"tail", "-f", "/dev/null"},
		}

		container, err := testcontainers.GenericContainer(ctx, testcontainers.GenericContainerRequest{
			ContainerRequest: req,
			Started:          true,
		})
		require.NoError(t, err, "performance test failed: ", err)
		defer func() {
			if err := container.Terminate(ctx); err != nil {
				t.Logf("warning: failed to terminate container: %v", err)
			}
		}()
	})
}

// extractFirstPartitionColFromRows extracts the first partition column from DESCRIBE EXTENDED rows
func extractFirstPartitionColFromRows(rows []types.Row) string {
	inPartitionSection := false

	for _, row := range rows {
		// Convert []any -> []string
		vals := row.Values()
		parts := make([]string, len(vals))
		for i, v := range vals {
			if v == nil {
				parts[i] = ""
			} else {
				parts[i] = fmt.Sprint(v) // safe string conversion
			}
		}
		line := strings.TrimSpace(strings.Join(parts, " "))
		if line == "" {
			continue
		}

		if strings.HasPrefix(line, "# Partition Information") {
			inPartitionSection = true
			continue
		}

		if inPartitionSection {
			if strings.HasPrefix(line, "# col_name") {
				continue
			}

			if strings.HasPrefix(line, "#") {
				break
			}

			fields := strings.Fields(line)
			if len(fields) > 0 {
				return fields[0] // return the first partition col
			}
		}
	}

	return ""
}<|MERGE_RESOLUTION|>--- conflicted
+++ resolved
@@ -293,27 +293,12 @@
 							// )
 							streamUpdateCmd := updateSelectedStreamsCommand(*cfg.TestConfig, cfg.Namespace, cfg.PartitionRegex, []string{currentTestTable}, true)
 							if code, out, err := utils.ExecCommand(ctx, c, streamUpdateCmd); err != nil || code != 0 {
-								return fmt.Errorf("failed to enable normalization in streams.json (%d): %s\n%s",
+								return fmt.Errorf("failed to enable normalization and partition regex in streams.json (%d): %s\n%s",
 									code, err, out,
 								)
 							}
 
 							t.Logf("Enabled normalization and added partition regex in %s", cfg.TestConfig.CatalogPath)
-
-							// Helper to run sync and verify
-							runSync := func(c testcontainers.Container, useState bool, operation, opSymbol string, schema map[string]interface{}) error {
-								cmd := syncCommand(*cfg.TestConfig, useState)
-								if useState && operation != "" {
-									cfg.ExecuteQuery(ctx, t, []string{currentTestTable}, operation, false)
-								}
-								if code, out, err := utils.ExecCommand(ctx, c, cmd); err != nil || code != 0 {
-									return fmt.Errorf("sync failed (%d): %s\n%s", code, err, out)
-								}
-								t.Logf("Sync successful for %s driver", cfg.TestConfig.Driver)
-								VerifyIcebergSync(t, currentTestTable, cfg.IcebergDB, cfg.DataTypeSchema, schema, opSymbol, cfg.PartitionRegex, cfg.TestConfig.Driver)
-								return nil
-							}
-
 							// 3. Phase A: Full load + CDC
 							testCases := []struct {
 								syncMode    string
@@ -351,9 +336,7 @@
 									dummySchema: nil,
 								},
 							}
-<<<<<<< HEAD
-=======
-
+							// Helper to run sync and verify
 							destDBPrefix := fmt.Sprintf("integration_%s", cfg.TestConfig.Driver)
 							runSync := func(c testcontainers.Container, useState bool, operation, opSymbol string, schema map[string]interface{}) error {
 								cmd := syncCommand(*cfg.TestConfig, useState, "--destination-database-prefix", destDBPrefix)
@@ -365,12 +348,11 @@
 									return fmt.Errorf("sync failed (%d): %s\n%s", code, err, out)
 								}
 								t.Logf("Sync successful for %s driver", cfg.TestConfig.Driver)
-								VerifyIcebergSync(t, currentTestTable, cfg.IcebergDB, cfg.DataTypeSchema, schema, opSymbol, cfg.TestConfig.Driver)
+								VerifyIcebergSync(t, currentTestTable, cfg.IcebergDB, cfg.DataTypeSchema, schema, opSymbol, cfg.TestConfig.Driver, cfg.PartitionRegex)
 								return nil
 							}
 
 							// 3. Run Sync command and verify records in Iceberg
->>>>>>> c2774dd6
 							for _, test := range testCases {
 								t.Logf("Running test for: %s", test.syncMode)
 								if err := runSync(c, test.useState, test.operation, test.opSymbol, test.dummySchema); err != nil {
@@ -385,14 +367,6 @@
 							cfg.ExecuteQuery(ctx, t, []string{currentTestTable}, "clean", false)
 							cfg.ExecuteQuery(ctx, t, []string{currentTestTable}, "add", false)
 
-							// Ensure normalization remains on for selected stream
-							streamUpdateCmd = updateSelectedStreamsCommand(*cfg.TestConfig, cfg.Namespace, cfg.PartitionRegex, []string{currentTestTable}, true)
-							if code, out, err := utils.ExecCommand(ctx, c, streamUpdateCmd); err != nil || code != 0 {
-								return fmt.Errorf("failed to enable normalization in streams.json for incremental (%d): %s\n%s",
-									code, err, out,
-								)
-							}
-
 							// Patch: sync_mode = incremental, cursor_field = "id"
 							incPatch := updateStreamConfigCommand(*cfg.TestConfig, cfg.Namespace, currentTestTable, "incremental", cfg.CursorField)
 							if code, out, err := utils.ExecCommand(ctx, c, incPatch); err != nil || code != 0 {
@@ -405,17 +379,36 @@
 								return fmt.Errorf("failed to reset state for incremental (%d): %s\n%s", code, err, out)
 							}
 
-							// Initial incremental run (equivalent to full on first run)
-							t.Log("Running Incremental - full load")
-							if err := runSync(c, true, "", "r", cfg.ExpectedData); err != nil {
-								return err
-							}
-
-							// Delta incremental: add new rows and sync again
-							t.Log("Running Incremental - inserts")
-							cfg.ExecuteQuery(ctx, t, []string{currentTestTable}, "insert", false)
-							if err := runSync(c, true, "", "u", cfg.ExpectedData); err != nil {
-								return err
+							// Test cases for incremental sync
+							incrementalTestCases := []struct {
+								name       string
+								setupQuery string
+								opSymbol   string
+								expected   map[string]interface{}
+							}{
+								{
+									name:       "full load",
+									setupQuery: "",
+									opSymbol:   "r",
+									expected:   cfg.ExpectedData,
+								},
+								{
+									name:       "insert",
+									setupQuery: "insert",
+									opSymbol:   "u",
+									expected:   cfg.ExpectedData,
+								},
+							}
+
+							for _, tc := range incrementalTestCases {
+								t.Run(tc.name, func(t *testing.T) {
+									if tc.setupQuery != "" {
+										cfg.ExecuteQuery(ctx, t, []string{currentTestTable}, tc.setupQuery, false)
+									}
+									if err := runSync(c, true, tc.setupQuery, tc.opSymbol, tc.expected); err != nil {
+										t.Fatalf("Incremental test %s failed: %v", tc.name, err)
+									}
+								})
 							}
 
 							// 5. Clean up
