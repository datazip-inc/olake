package testutils

import (
	"context"
	"fmt"
	"os"
	"path/filepath"
	"strings"
	"testing"
	"time"

	"github.com/apache/spark-connect-go/v35/spark/sql"
	"github.com/datazip-inc/olake/constants"
	"github.com/datazip-inc/olake/utils"
	"github.com/datazip-inc/olake/utils/typeutils"
	"github.com/docker/docker/api/types/container"

	// load pq driver for SQL tests
	_ "github.com/lib/pq"
	"github.com/stretchr/testify/require"
	"github.com/testcontainers/testcontainers-go"
)

const (
	icebergDatabase     = "olake_iceberg"
	sparkConnectAddress = "sc://localhost:15002"
<<<<<<< HEAD
	installCmd          = "apt-get update && apt-get install -y openjdk-17-jre-headless maven default-mysql-client postgresql postgresql-client wget gnupg iproute2 dnsutils iputils-ping netcat-openbsd nodejs npm jq && wget -qO - https://www.mongodb.org/static/pgp/server-8.0.asc | gpg --dearmor -o /usr/share/keyrings/mongodb-server-8.0.gpg && echo 'deb [ arch=amd64,arm64 signed-by=/usr/share/keyrings/mongodb-server-8.0.gpg ] https://repo.mongodb.org/apt/debian bookworm/mongodb-org/8.0 main' | tee /etc/apt/sources.list.d/mongodb-org-8.0.list && apt-get update && apt-get install -y mongodb-mongosh && npm install -g chalk-cli"
=======
	installCmd          = "apt-get update && apt-get install -y openjdk-17-jre-headless maven default-mysql-client postgresql postgresql-client iproute2 dnsutils iputils-ping netcat-openbsd nodejs npm jq && npm install -g chalk-cli"

	SyncTimeout        = 10 * time.Minute
	BenchmarkThreshold = 0.9
>>>>>>> 444f9cfa
)

type IntegrationTest struct {
	TestConfig         *TestConfig
	ExpectedData       map[string]interface{}
	ExpectedUpdateData map[string]interface{}
	DataTypeSchema     map[string]string
	Namespace          string
	ExecuteQuery       func(ctx context.Context, t *testing.T, streams []string, operation string, fileConfig bool)
}

type PerformanceTest struct {
	TestConfig      *TestConfig
	Namespace       string
	BackfillStreams []string
	CDCStreams      []string
	ExecuteQuery    func(ctx context.Context, t *testing.T, streams []string, operation string, fileConfig bool)
}

type benchmarkStats struct {
	Backfill float64
	CDC      float64
}
type SyncSpeed struct {
	Speed string `json:"Speed"`
}
type TestConfig struct {
	Driver              string
	HostRootPath        string
	SourcePath          string
	CatalogPath         string
	DestinationPath     string
	StatePath           string
	StatsPath           string
	HostTestDataPath    string
	HostCatalogPath     string
	HostTestCatalogPath string
}

// this benchmark is for performance test which runs on a github runner
// for absolute benchmarks, please checkout olake docs: https://olake.io/docs/connectors/postgres/benchmarks
var benchmarks = map[constants.DriverType]benchmarkStats{
	constants.MySQL:    {Backfill: 15906.40, CDC: 15648.93},
	constants.Postgres: {Backfill: 12000, CDC: 1500},
	constants.Oracle:   {Backfill: 3500, CDC: 0},
	constants.MongoDB:  {Backfill: 0, CDC: 0},
}

// GetTestConfig returns the test config for the given driver
func GetTestConfig(driver string) *TestConfig {
	// pwd is olake/drivers/(driver)/internal
	pwd, err := os.Getwd()
	if err != nil {
		panic(err)
	}
	// root path is olake's root path
	rootPath := filepath.Join(pwd, "../../..")

	containerTestDataPath := "/test-olake/drivers/%s/internal/testdata/%s"
	hostTestDataPath := filepath.Join(rootPath, "drivers", "%s", "internal", "testdata", "%s")
	return &TestConfig{
		Driver:              driver,
		HostRootPath:        rootPath,
		HostTestDataPath:    fmt.Sprintf(hostTestDataPath, driver, ""),
		HostTestCatalogPath: fmt.Sprintf(hostTestDataPath, driver, "test_streams.json"),
		HostCatalogPath:     fmt.Sprintf(hostTestDataPath, driver, "streams.json"),
		SourcePath:          fmt.Sprintf(containerTestDataPath, driver, "source.json"),
		CatalogPath:         fmt.Sprintf(containerTestDataPath, driver, "streams.json"),
		DestinationPath:     fmt.Sprintf(containerTestDataPath, driver, "destination.json"),
		StatePath:           fmt.Sprintf(containerTestDataPath, driver, "state.json"),
		StatsPath:           fmt.Sprintf(containerTestDataPath, driver, "stats.json"),
	}
}

func syncCommand(config TestConfig, useState bool) string {
	baseCmd := fmt.Sprintf("/test-olake/build.sh driver-%s sync --config %s --catalog %s --destination %s", config.Driver, config.SourcePath, config.CatalogPath, config.DestinationPath)
	if useState {
		baseCmd = fmt.Sprintf("%s --state %s", baseCmd, config.StatePath)
	}
	return baseCmd
}

func discoverCommand(config TestConfig) string {
	return fmt.Sprintf("/test-olake/build.sh driver-%s discover --config %s", config.Driver, config.SourcePath)
}

// TODO: check if we can remove namespace from being passed as a parameter and use a common namespace for all drivers
func updateStreamsCommand(config TestConfig, namespace string, stream []string, isBackfill bool) string {
	if len(stream) == 0 {
		return ""
	}
	streamConditions := make([]string, len(stream))
	for i, s := range stream {
		streamConditions[i] = fmt.Sprintf(`.stream_name == "%s"`, s)
	}
	condition := strings.Join(streamConditions, " or ")
	tmpCatalog := fmt.Sprintf("/tmp/%s_%s_streams.json", config.Driver, utils.Ternary(isBackfill, "backfill", "cdc").(string))
	jqExpr := fmt.Sprintf(
		`jq '.selected_streams = { "%s": (.selected_streams["%s"] | map(select(%s) | .normalization = true)) }' %s > %s && mv %s %s`,
		namespace,
		namespace,
		condition,
		config.CatalogPath,
		tmpCatalog,
		tmpCatalog,
		config.CatalogPath,
	)
	return jqExpr
}

// to get backfill streams from cdc streams e.g. "demo_cdc" -> "demo"
func GetBackfillStreamsFromCDC(cdcStreams []string) []string {
	backfillStreams := []string{}
	for _, stream := range cdcStreams {
		backfillStreams = append(backfillStreams, strings.TrimSuffix(stream, "_cdc"))
	}
	return backfillStreams
}

func (cfg *IntegrationTest) TestIntegration(t *testing.T) {
	ctx := context.Background()

	t.Logf("Root Project directory: %s", cfg.TestConfig.HostRootPath)
	t.Logf("Test data directory: %s", cfg.TestConfig.HostTestDataPath)
	currentTestTable := fmt.Sprintf("%s_test_table_olake", cfg.TestConfig.Driver)

	t.Run("Discover", func(t *testing.T) {
		req := testcontainers.ContainerRequest{
			Image: "golang:1.23.2",
			HostConfigModifier: func(hc *container.HostConfig) {
				hc.Binds = []string{
					fmt.Sprintf("%s:/test-olake:rw", cfg.TestConfig.HostRootPath),
					fmt.Sprintf("%s:/test-olake/drivers/%s/internal/testdata:rw", cfg.TestConfig.HostTestDataPath, cfg.TestConfig.Driver),
				}
				hc.ExtraHosts = append(hc.ExtraHosts, "host.docker.internal:host-gateway")
			},
			ConfigModifier: func(config *container.Config) {
				config.WorkingDir = "/test-olake"
			},
			Env: map[string]string{
				"TELEMETRY_DISABLED": "true",
			},
			LifecycleHooks: []testcontainers.ContainerLifecycleHooks{
				{
					PostReadies: []testcontainers.ContainerHook{
						func(ctx context.Context, c testcontainers.Container) error {
							// 1. Install required tools
							if code, out, err := utils.ExecCommand(ctx, c, installCmd); err != nil || code != 0 {
								return fmt.Errorf("install failed (%d): %s\n%s", code, err, out)
							}

							// 2. Query on test table
							cfg.ExecuteQuery(ctx, t, []string{currentTestTable}, "create", false)
							cfg.ExecuteQuery(ctx, t, []string{currentTestTable}, "clean", false)
							cfg.ExecuteQuery(ctx, t, []string{currentTestTable}, "add", false)

							// 3. Run discover command
							discoverCmd := discoverCommand(*cfg.TestConfig)
							if code, out, err := utils.ExecCommand(ctx, c, discoverCmd); err != nil || code != 0 {
								return fmt.Errorf("discover failed (%d): %s\n%s", code, err, string(out))
							}

							// 4. Verify streams.json file
							streamsJSON, err := os.ReadFile(cfg.TestConfig.HostTestCatalogPath)
							if err != nil {
								return fmt.Errorf("failed to read expected streams JSON: %s", err)
							}
							testStreamsJSON, err := os.ReadFile(cfg.TestConfig.HostCatalogPath)
							if err != nil {
								return fmt.Errorf("failed to read actual streams JSON: %s", err)
							}
							if !utils.NormalizedEqual(string(streamsJSON), string(testStreamsJSON)) {
								return fmt.Errorf("streams.json does not match expected test_streams.json\nExpected:\n%s\nGot:\n%s", string(streamsJSON), string(testStreamsJSON))
							}
							t.Logf("Generated streams validated with test streams")

							// 5. Clean up
							cfg.ExecuteQuery(ctx, t, []string{currentTestTable}, "drop", false)
							t.Logf("%s discover test-container clean up", cfg.TestConfig.Driver)
							return nil
						},
					},
				},
			},
			Cmd: []string{"tail", "-f", "/dev/null"},
		}

		container, err := testcontainers.GenericContainer(ctx, testcontainers.GenericContainerRequest{
			ContainerRequest: req,
			Started:          true,
		})
		require.NoError(t, err, "Container startup failed")
		defer func() {
			if err := container.Terminate(ctx); err != nil {
				t.Logf("warning: failed to terminate container: %v", err)
			}
		}()
	})

	t.Run("Sync", func(t *testing.T) {
		req := testcontainers.ContainerRequest{
			Image: "golang:1.23.2",
			HostConfigModifier: func(hc *container.HostConfig) {
				hc.Binds = []string{
					fmt.Sprintf("%s:/test-olake:rw", cfg.TestConfig.HostRootPath),
					fmt.Sprintf("%s:/test-olake/drivers/%s/internal/testdata:rw", cfg.TestConfig.HostTestDataPath, cfg.TestConfig.Driver),
				}
				hc.ExtraHosts = append(hc.ExtraHosts, "host.docker.internal:host-gateway")
			},
			ConfigModifier: func(config *container.Config) {
				config.WorkingDir = "/test-olake"
			},
			Env: map[string]string{
				"TELEMETRY_DISABLED": "true",
			},
			LifecycleHooks: []testcontainers.ContainerLifecycleHooks{
				{
					PostReadies: []testcontainers.ContainerHook{
						func(ctx context.Context, c testcontainers.Container) error {
							// 1. Install required tools
							if code, out, err := utils.ExecCommand(ctx, c, installCmd); err != nil || code != 0 {
								return fmt.Errorf("install failed (%d): %s\n%s", code, err, out)
							}

							// 2. Query on test table
							cfg.ExecuteQuery(ctx, t, []string{currentTestTable}, "create", false)
							cfg.ExecuteQuery(ctx, t, []string{currentTestTable}, "clean", false)
							cfg.ExecuteQuery(ctx, t, []string{currentTestTable}, "add", false)

							// streamUpdateCmd := fmt.Sprintf(
							// 	`jq '(.selected_streams[][] | .normalization) = true' %s > /tmp/streams.json && mv /tmp/streams.json %s`,
							// 	cfg.TestConfig.CatalogPath, cfg.TestConfig.CatalogPath,
							// )
							streamUpdateCmd := updateStreamsCommand(*cfg.TestConfig, cfg.Namespace, []string{currentTestTable}, true)
							if code, out, err := utils.ExecCommand(ctx, c, streamUpdateCmd); err != nil || code != 0 {
								return fmt.Errorf("failed to enable normalization in streams.json (%d): %s\n%s",
									code, err, out,
								)
							}

							t.Logf("Enabled normalization in %s", cfg.TestConfig.CatalogPath)

							testCases := []struct {
								syncMode    string
								operation   string
								useState    bool
								opSymbol    string
								dummySchema map[string]interface{}
							}{
								{
									syncMode:    "Full-Refresh",
									operation:   "",
									useState:    false,
									opSymbol:    "r",
									dummySchema: cfg.ExpectedData,
								},
								{
									syncMode:    "CDC - insert",
									operation:   "insert",
									useState:    true,
									opSymbol:    "c",
									dummySchema: cfg.ExpectedData,
								},
								{
									syncMode:    "CDC - update",
									operation:   "update",
									useState:    true,
									opSymbol:    "u",
									dummySchema: cfg.ExpectedUpdateData,
								},
								{
									syncMode:    "CDC - delete",
									operation:   "delete",
									useState:    true,
									opSymbol:    "d",
									dummySchema: nil,
								},
							}

							runSync := func(c testcontainers.Container, useState bool, operation, opSymbol string, schema map[string]interface{}) error {
								cmd := syncCommand(*cfg.TestConfig, useState)
								if useState && operation != "" {
									cfg.ExecuteQuery(ctx, t, []string{currentTestTable}, operation, false)
								}

								if code, out, err := utils.ExecCommand(ctx, c, cmd); err != nil || code != 0 {
									return fmt.Errorf("sync failed (%d): %s\n%s", code, err, out)
								}
								t.Logf("Sync successful for %s driver", cfg.TestConfig.Driver)
								VerifyIcebergSync(t, currentTestTable, cfg.DataTypeSchema, schema, opSymbol, cfg.TestConfig.Driver)
								return nil
							}

							// 3. Run Sync command and verify records in Iceberg
							for _, test := range testCases {
								t.Logf("Running test for: %s", test.syncMode)
								if err := runSync(c, test.useState, test.operation, test.opSymbol, test.dummySchema); err != nil {
									return err
								}
							}

							// 4. Clean up
							cfg.ExecuteQuery(ctx, t, []string{currentTestTable}, "drop", false)
							t.Logf("%s sync test-container clean up", cfg.TestConfig.Driver)
							return nil
						},
					},
				},
			},
			Cmd: []string{"tail", "-f", "/dev/null"},
		}

		container, err := testcontainers.GenericContainer(ctx, testcontainers.GenericContainerRequest{
			ContainerRequest: req,
			Started:          true,
		})
		require.NoError(t, err, "Container startup failed")
		defer func() {
			if err := container.Terminate(ctx); err != nil {
				t.Logf("warning: failed to terminate container: %v", err)
			}
		}()
	})
}

// verifyIcebergSync verifies that data was correctly synchronized to Iceberg
func VerifyIcebergSync(t *testing.T, tableName string, datatypeSchema map[string]string, schema map[string]interface{}, opSymbol, driver string) {
	t.Helper()
	ctx := context.Background()
	spark, err := sql.NewSessionBuilder().Remote(sparkConnectAddress).Build(ctx)
	require.NoError(t, err, "Failed to connect to Spark Connect server")
	defer func() {
		if stopErr := spark.Stop(); stopErr != nil {
			t.Errorf("Failed to stop Spark session: %v", stopErr)
		}
	}()

	selectQuery := fmt.Sprintf(
		"SELECT * FROM %s.%s.%s WHERE _op_type = '%s'",
		icebergDatabase, icebergDatabase, tableName, opSymbol,
	)
	t.Logf("Executing query: %s", selectQuery)

	selectQueryDf, err := spark.Sql(ctx, selectQuery)
	require.NoError(t, err, "Failed to select query from the table")

	selectRows, err := selectQueryDf.Collect(ctx)
	require.NoError(t, err, "Failed to collect data rows from Iceberg")
	require.NotEmpty(t, selectRows, "No rows returned for _op_type = '%s'", opSymbol)

	// delete row checked
	if opSymbol == "d" {
		deletedID := selectRows[0].Value("_olake_id")
		require.NotEmpty(t, deletedID, "Delete verification failed: _olake_id should not be empty")
		return
	}

	for rowIdx, row := range selectRows {
		icebergMap := make(map[string]interface{}, len(schema)+1)
		for _, col := range row.FieldNames() {
			icebergMap[col] = row.Value(col)
		}
		for key, expected := range schema {
			icebergValue, ok := icebergMap[key]
			require.Truef(t, ok, "Row %d: missing column %q in Iceberg result", rowIdx, key)
			require.Equal(t, icebergValue, expected, "Row %d: mismatch on %q: Iceberg has %#v, expected %#v", rowIdx, key, icebergValue, expected)
		}
	}
	t.Logf("Verified Iceberg synced data with respect to data synced from source[%s] found equal", driver)

	describeQuery := fmt.Sprintf("DESCRIBE TABLE %s.%s.%s", icebergDatabase, icebergDatabase, tableName)
	describeDf, err := spark.Sql(ctx, describeQuery)
	require.NoError(t, err, "Failed to describe Iceberg table")

	describeRows, err := describeDf.Collect(ctx)
	require.NoError(t, err, "Failed to collect describe data from Iceberg")
	icebergSchema := make(map[string]string)
	for _, row := range describeRows {
		colName := row.Value("col_name").(string)
		dataType := row.Value("data_type").(string)
		if !strings.HasPrefix(colName, "#") {
			icebergSchema[colName] = dataType
		}
	}

	for col, dbType := range datatypeSchema {
		iceType, found := icebergSchema[col]
		require.True(t, found, "Column %s not found in Iceberg schema", col)

		expectedIceType, mapped := GlobalTypeMapping[dbType]
		if !mapped {
			t.Logf("No mapping defined for driver type %s (column %s), skipping check", dbType, col)
			break
		}
		require.Equal(t, expectedIceType, iceType,
			"Data type mismatch for column %s: expected %s, got %s", col, expectedIceType, iceType)
	}
	t.Logf("Verified datatypes in Iceberg after sync")
}

func (cfg *PerformanceTest) TestPerformance(t *testing.T) {
	ctx := context.Background()

	// checks if the current rps (from stats.json) is at least 90% of the benchmark rps
	isRPSAboveBenchmark := func(config TestConfig, isBackfill bool) (bool, error) {
		// get current RPS
		var stats SyncSpeed
		if err := utils.UnmarshalFile(filepath.Join(config.HostRootPath, fmt.Sprintf("drivers/%s/internal/testdata/%s", config.Driver, "stats.json")), &stats, false); err != nil {
			return false, err
		}
		rps, err := typeutils.ReformatFloat64(strings.Split(stats.Speed, " ")[0])
		if err != nil {
			return false, fmt.Errorf("failed to get RPS from stats: %s", err)
		}

		// get benchmark RPS
		benchmarkDriverStats := benchmarks[constants.DriverType(config.Driver)]
		benchmarkRPS := utils.Ternary(isBackfill, benchmarkDriverStats.Backfill, benchmarkDriverStats.CDC).(float64)

		t.Logf("CurrentRPS: %.2f, BenchmarkRPS: %.2f", rps, benchmarkRPS)
		if rps < BenchmarkThreshold*benchmarkRPS {
			return false, fmt.Errorf("❌ RPS is less than benchmark RPS")
		}
		return true, nil
	}

	syncWithTimeout := func(ctx context.Context, c testcontainers.Container, cmd string) ([]byte, error) {
		timedCtx, cancel := context.WithTimeout(ctx, SyncTimeout)
		defer cancel()
		code, output, err := utils.ExecCommand(timedCtx, c, cmd)
		// check if sync was canceled due to timeout (expected)
		if timedCtx.Err() == context.DeadlineExceeded {
			return output, nil
		}
		if err != nil || code != 0 {
			return output, fmt.Errorf("sync failed: %s", err)
		}
		return output, nil
	}

	t.Run("performance", func(t *testing.T) {
		req := testcontainers.ContainerRequest{
			Image: "golang:1.23.2",
			HostConfigModifier: func(hc *container.HostConfig) {
				hc.Binds = []string{
					fmt.Sprintf("%s:/test-olake:rw", cfg.TestConfig.HostRootPath),
				}
				hc.ExtraHosts = append(hc.ExtraHosts, "host.docker.internal:host-gateway")
				hc.NetworkMode = "host"
			},
			ConfigModifier: func(c *container.Config) {
				c.WorkingDir = "/test-olake"
			},
			Env: map[string]string{
				"TELEMETRY_DISABLED": "true",
			},
			LifecycleHooks: []testcontainers.ContainerLifecycleHooks{
				{
					PostReadies: []testcontainers.ContainerHook{
						func(ctx context.Context, c testcontainers.Container) error {
							if code, output, err := utils.ExecCommand(ctx, c, installCmd); err != nil || code != 0 {
								return fmt.Errorf("failed to install dependencies:\n%s", string(output))
							}

							t.Logf("(backfill) running performance test for %s", cfg.TestConfig.Driver)

							t.Log("(backfill) discover started")
							discoverCmd := discoverCommand(*cfg.TestConfig)
							if code, output, err := utils.ExecCommand(ctx, c, discoverCmd); err != nil || code != 0 {
								return fmt.Errorf("failed to perform discover:\n%s", string(output))
							}
							t.Log("(backfill) discover completed")

							updateStreamsCmd := updateStreamsCommand(*cfg.TestConfig, cfg.Namespace, cfg.BackfillStreams, true)
							if code, _, err := utils.ExecCommand(ctx, c, updateStreamsCmd); err != nil || code != 0 {
								return fmt.Errorf("failed to update streams: %s", err)
							}

							t.Log("(backfill) sync started")
							usePreChunkedState := cfg.TestConfig.Driver == string(constants.MySQL)
							syncCmd := syncCommand(*cfg.TestConfig, usePreChunkedState)
							if output, err := syncWithTimeout(ctx, c, syncCmd); err != nil {
								return fmt.Errorf("failed to perform sync:\n%s", string(output))
							}
							t.Log("(backfill) sync completed")

							checkRPS, err := isRPSAboveBenchmark(*cfg.TestConfig, true)
							if err != nil {
								return fmt.Errorf("failed to check RPS: %s", err)
							}
							require.True(t, checkRPS, fmt.Sprintf("%s backfill performance below benchmark", cfg.TestConfig.Driver))
							t.Logf("✅ SUCCESS: %s backfill", cfg.TestConfig.Driver)

							if len(cfg.CDCStreams) > 0 {
								t.Logf("(cdc) running performance test for %s", cfg.TestConfig.Driver)

								t.Log("(cdc) setup cdc started")
								cfg.ExecuteQuery(ctx, t, cfg.CDCStreams, "setup_cdc", true)
								t.Log("(cdc) setup cdc completed")

								t.Log("(cdc) discover started")
								discoverCmd := discoverCommand(*cfg.TestConfig)
								if code, output, err := utils.ExecCommand(ctx, c, discoverCmd); err != nil || code != 0 {
									return fmt.Errorf("failed to perform discover:\n%s", string(output))
								}
								t.Log("(cdc) discover completed")

								updateStreamsCmd := updateStreamsCommand(*cfg.TestConfig, cfg.Namespace, cfg.CDCStreams, false)
								if code, _, err := utils.ExecCommand(ctx, c, updateStreamsCmd); err != nil || code != 0 {
									return fmt.Errorf("failed to update streams: %s", err)
								}

								t.Log("(cdc) state creation started")
								syncCmd := syncCommand(*cfg.TestConfig, false)
								if code, output, err := utils.ExecCommand(ctx, c, syncCmd); err != nil || code != 0 {
									return fmt.Errorf("failed to perform initial sync:\n%s", string(output))
								}
								t.Log("(cdc) state creation completed")

								t.Log("(cdc) trigger cdc started")
								cfg.ExecuteQuery(ctx, t, cfg.CDCStreams, "bulk_cdc_data_insert", true)
								t.Log("(cdc) trigger cdc completed")

								t.Log("(cdc) sync started")
								syncCmd = syncCommand(*cfg.TestConfig, true)
								if output, err := syncWithTimeout(ctx, c, syncCmd); err != nil {
									return fmt.Errorf("failed to perform CDC sync:\n%s", string(output))
								}
								t.Log("(cdc) sync completed")

								checkRPS, err := isRPSAboveBenchmark(*cfg.TestConfig, false)
								if err != nil {
									return fmt.Errorf("failed to check RPS: %s", err)
								}
								require.True(t, checkRPS, fmt.Sprintf("%s CDC performance below benchmark", cfg.TestConfig.Driver))
								t.Logf("✅ SUCCESS: %s cdc", cfg.TestConfig.Driver)
							}
							return nil
						},
					},
				},
			},
			Cmd: []string{"tail", "-f", "/dev/null"},
		}

		container, err := testcontainers.GenericContainer(ctx, testcontainers.GenericContainerRequest{
			ContainerRequest: req,
			Started:          true,
		})
		require.NoError(t, err, "performance test failed: ", err)
		defer func() {
			if err := container.Terminate(ctx); err != nil {
				t.Logf("warning: failed to terminate container: %v", err)
			}
		}()
	})
}<|MERGE_RESOLUTION|>--- conflicted
+++ resolved
@@ -24,14 +24,9 @@
 const (
 	icebergDatabase     = "olake_iceberg"
 	sparkConnectAddress = "sc://localhost:15002"
-<<<<<<< HEAD
 	installCmd          = "apt-get update && apt-get install -y openjdk-17-jre-headless maven default-mysql-client postgresql postgresql-client wget gnupg iproute2 dnsutils iputils-ping netcat-openbsd nodejs npm jq && wget -qO - https://www.mongodb.org/static/pgp/server-8.0.asc | gpg --dearmor -o /usr/share/keyrings/mongodb-server-8.0.gpg && echo 'deb [ arch=amd64,arm64 signed-by=/usr/share/keyrings/mongodb-server-8.0.gpg ] https://repo.mongodb.org/apt/debian bookworm/mongodb-org/8.0 main' | tee /etc/apt/sources.list.d/mongodb-org-8.0.list && apt-get update && apt-get install -y mongodb-mongosh && npm install -g chalk-cli"
-=======
-	installCmd          = "apt-get update && apt-get install -y openjdk-17-jre-headless maven default-mysql-client postgresql postgresql-client iproute2 dnsutils iputils-ping netcat-openbsd nodejs npm jq && npm install -g chalk-cli"
-
-	SyncTimeout        = 10 * time.Minute
-	BenchmarkThreshold = 0.9
->>>>>>> 444f9cfa
+	SyncTimeout         = 10 * time.Minute
+	BenchmarkThreshold  = 0.9
 )
 
 type IntegrationTest struct {
