package typeutils

import (
	"database/sql"
	"encoding/json"
	"fmt"
	"strconv"
	"time"

	"github.com/datazip-inc/olake/types"
	"go.mongodb.org/mongo-driver/bson/primitive"
)

type StringInterface interface {
	String() string
}

var (
	ErrNullValue = fmt.Errorf("null value")
)

var DateTimeFormats = []string{
	"2006-01-02",
	"2006-01-02 15:04:05",
	"2006-01-02 15:04:05 -07:00",
	"2006-01-02 15:04:05-07:00",
	"2006-01-02T15:04:05",
	"2006-01-02T15:04:05.000000",
	"2006-01-02T15:04:05.999999999Z07:00",
	"2006-01-02T15:04:05+0000",
	"2020-08-17T05:50:22.895Z",
	"2006-01-02 15:04:05.999999-07",
	"2006-01-02 15:04:05.999999+00",
}

func getFirstNotNullType(datatypes []types.DataType) types.DataType {
	for _, datatype := range datatypes {
		if datatype != types.Null {
			return datatype
		}
	}

	return types.Null
}

func ReformatRecord(fields Fields, record types.Record) error {
	for key, val := range record {
		field, found := fields[key]
		if !found {
			return fmt.Errorf("missing field [%s]", key)
		}
		updated, err := ReformatValue(field.getType(), val)
		if err != nil && err != ErrNullValue {
			return fmt.Errorf("failed to reformat value[%s] to datatype[%s] for key[%s]: %s", val, field.getType(), key, err)
		}
		record[key] = updated
	}

	return nil
}

func ReformatValueOnDataTypes(datatypes []types.DataType, v any) (any, error) {
	return ReformatValue(getFirstNotNullType(datatypes), v)
}

func ReformatValue(dataType types.DataType, v any) (any, error) {
<<<<<<< HEAD
	// Handle json.Number type
	if num, ok := v.(json.Number); ok {
		switch dataType {
		case types.Int32:
			intVal, err := num.Int64()
			if err != nil {
				return nil, fmt.Errorf("failed to parse integer: %v", err)
			}
			//nolint:gosec
			return int32(intVal), nil
		case types.Int64:
			intVal, err := num.Int64()
			if err != nil {
				return nil, fmt.Errorf("failed to parse bigint: %v", err)
			}
			return intVal, nil
		case types.Float32:
			floatVal, err := num.Float64()
			if err != nil {
				return nil, fmt.Errorf("failed to parse numeric: %v", err)
			}
			return float32(floatVal), nil
		case types.Float64:
			floatVal, err := num.Float64()
			if err != nil {
				return nil, fmt.Errorf("failed to parse numeric: %v", err)
			}
			return floatVal, nil
		}
	}

=======
	if v == nil {
		return v, nil
	}
>>>>>>> a79f88af
	switch dataType {
	case types.Null:
		return nil, ErrNullValue
	case types.Bool:
		return ReformatBool(v)
	case types.Int64:
		return ReformatInt64(v)
	case types.Int32:
		return ReformatInt32(v)
	case types.Timestamp, types.TimestampMilli, types.TimestampMicro, types.TimestampNano:
		return ReformatDate(v)
	case types.String:
		switch v := v.(type) {
		case int, int8, int16, int32, int64:
			return fmt.Sprintf("%d", v), nil
		case uint, uint8, uint16, uint32, uint64:
			return fmt.Sprintf("%d", v), nil
		case float32, float64:
			return fmt.Sprintf("%d", v), nil
		case string:
			return v, nil
		case bool:
			return fmt.Sprintf("%t", v), nil
		case []byte: // byte slice
			return string(v), nil
		default:
			return fmt.Sprintf("%v", v), nil
		}
	case types.Float32:
		return ReformatFloat32(v)
	case types.Float64:
		return ReformatFloat64(v)
	case types.Array:
		if value, isArray := v.([]any); isArray {
			return value, nil
		}

		// make it an array
		return []any{v}, nil
	default:
		return v, nil
	}
}

func ReformatBool(v interface{}) (bool, error) {
	switch booleanValue := v.(type) {
	case bool:
		return booleanValue, nil
	case string:
		switch booleanValue {
		case "1", "t", "T", "true", "TRUE", "True", "YES", "Yes", "yes":
			return true, nil
		case "0", "f", "F", "false", "FALSE", "False", "NO", "No", "no":
			return false, nil
		}
	case int, int16, int32, int64, int8:
		switch booleanValue {
		case 1:
			return true, nil
		case 0:
			return false, nil
		default:
			return false, fmt.Errorf("found to be boolean, but value is not boolean : %v", v)
		}
	default:
		return false, fmt.Errorf("found to be boolean, but value is not boolean : %v", v)
	}

	return false, fmt.Errorf("found to be boolean, but value is not boolean : %v", v)
}

// reformat date
func ReformatDate(v interface{}) (time.Time, error) {
	parsed, err := func() (time.Time, error) {
		switch v := v.(type) {
		case []uint8:
			strVal := string(v)
			return parseStringTimestamp(strVal)
		case []int8:
			b := make([]byte, 0, len(v))
			for _, i := range v {
				b = append(b, byte(i))
			}
			strVal := string(b)
			return parseStringTimestamp(strVal)
		case int64:
			return time.Unix(v, 0), nil
		case *int64:
			switch {
			case v != nil:
				return time.Unix(*v, 0), nil
			default:
				return time.Time{}, fmt.Errorf("null time passed")
			}
		case time.Time:
			return v, nil
		case *time.Time:
			switch {
			case v != nil:
				return *v, nil
			default:
				return time.Time{}, fmt.Errorf("null time passed")
			}
		case sql.NullTime:
			switch v.Valid {
			case true:
				return v.Time, nil
			default:
				return time.Time{}, fmt.Errorf("invalid null time")
			}
		case *sql.NullTime:
			switch v.Valid {
			case true:
				return v.Time, nil
			default:
				return time.Time{}, fmt.Errorf("invalid null time")
			}
		case nil:
			return time.Time{}, nil
		case string:
			return parseStringTimestamp(v)
		case *string:
			if v == nil || *v == "" {
				return time.Time{}, fmt.Errorf("empty string passed")
			}
			return parseStringTimestamp(*v)
		case primitive.DateTime:
			return v.Time(), nil
		case *any:
			return ReformatDate(*v)
		}
		return time.Time{}, fmt.Errorf("unhandled type[%T] passed: unable to parse into time", v)
	}()
	if err != nil {
		return time.Time{}, err
	}

	// manage year limit
	// even after data being parsed if year doesn't lie in range [0,9999] it failed to get marshaled
	if parsed.Year() < 0 {
		parsed = parsed.AddDate(0-parsed.Year(), 0, 0)
	} else if parsed.Year() > 9999 {
		parsed = parsed.AddDate(-(parsed.Year() - 9999), 0, 0)
	}

	return parsed, nil
}

func parseStringTimestamp(value string) (time.Time, error) {
	var tv time.Time
	var err error
	for _, layout := range DateTimeFormats {
		tv, err = time.Parse(layout, value)
		if err == nil {
			return time.Date(
				tv.Year(), tv.Month(), tv.Day(), tv.Hour(), tv.Minute(), tv.Second(), tv.Nanosecond(), tv.Location(),
			), nil
		}
	}

	return time.Time{}, fmt.Errorf("failed to parse datetime from available formats: %s", err)
}

func ReformatInt64(v any) (int64, error) {
	switch v := v.(type) {
	case float32:
		return int64(v), nil
	case float64:
		return int64(v), nil
	case int:
		return int64(v), nil
	case int8:
		return int64(v), nil
	case int16:
		return int64(v), nil
	case int32:
		return int64(v), nil
	case int64:
		return int64(v), nil
	case uint:
		//nolint:gosec,G115
		return int64(v), nil
	case uint8:
		return int64(v), nil
	case uint16:
		return int64(v), nil
	case uint32:
		return int64(v), nil
	case uint64:
		//nolint:gosec,G115
		return int64(v), nil
	case bool:
		if v {
			return 1, nil
		}
		return 0, nil
	case string:
		intValue, err := strconv.ParseInt(v, 10, 64)
		if err != nil {
			return int64(0), fmt.Errorf("failed to change string %v to int64: %v", v, err)
		}
		return intValue, nil
	case *any:
		return ReformatInt64(*v)
	}

	return int64(0), fmt.Errorf("failed to change %v (type:%T) to int64", v, v)
}

func ReformatInt32(v any) (int32, error) {
	switch v := v.(type) {
	case float32:
		return int32(v), nil
	case float64:
		return int32(v), nil
	case int:
		//nolint:gosec,G115
		return int32(v), nil
	case int8:
		return int32(v), nil
	case int16:
		return int32(v), nil
	case int32:
		return v, nil
	case int64:
		//nolint:gosec,G115
		return int32(v), nil
	case uint:
		//nolint:gosec,G115
		return int32(v), nil
	case uint8:
		return int32(v), nil
	case uint16:
		return int32(v), nil
	case uint32:
		//nolint:gosec,G115
		return int32(v), nil
	case uint64:
		//nolint:gosec,G115
		return int32(v), nil
	case bool:
		if v {
			return int32(1), nil
		}
		return int32(0), nil
	case string:
		intValue, err := strconv.ParseInt(v, 10, 32)
		if err != nil {
			return 0, fmt.Errorf("failed to change string %v to int32: %v", v, err)
		}
		return int32(intValue), nil
	case []uint8:
		if len(v) == 1 {
			return int32(v[0]), nil
		}
		return 0, fmt.Errorf("unsupported []uint8 of length %d: %v", len(v), v)
	case *any:
		return ReformatInt32(*v)
	}

	return int32(0), fmt.Errorf("failed to change %v (type:%T) to int32", v, v)
}

func ReformatFloat64(v interface{}) (float64, error) {
	switch v := v.(type) {
	case []uint8:
		// Convert byte slice to string first
		strVal := string(v)
		f, err := strconv.ParseFloat(strVal, 64)
		if err != nil {
			return float64(0), fmt.Errorf("failed to change []byte %v to float64: %v", v, err)
		}
		return f, nil
	case float32:
		return float64(v), nil
	case float64:
		return v, nil
	case int:
		return float64(v), nil
	case int8:
		return float64(v), nil
	case int16:
		return float64(v), nil
	case int32:
		return float64(v), nil
	case int64:
		return float64(v), nil
	case uint:
		return float64(v), nil
	case uint8:
		return float64(v), nil
	case uint16:
		return float64(v), nil
	case uint32:
		return float64(v), nil
	case uint64:
		return float64(v), nil
	case bool:
		if v {
			return float64(1.0), nil
		}
		return 0.0, nil
	case string:
		f, err := strconv.ParseFloat(v, 64)
		if err != nil {
			return float64(0), fmt.Errorf("failed to change string %v to float64: %v", v, err)
		}
		return f, nil
	}

	return float64(0), fmt.Errorf("failed to change %v (type:%T) to float64", v, v)
}

func ReformatFloat32(v interface{}) (float32, error) {
	switch v := v.(type) {
	case []uint8:
		// Convert byte slice to string first
		strVal := string(v)
		f64, err := strconv.ParseFloat(strVal, 32)
		f := float32(f64)
		if err != nil {
			return float32(0), fmt.Errorf("failed to change []byte %v to float32: %v", v, err)
		}
		return f, nil
	case float32:
		return v, nil
	case float64:
		return float32(v), nil
	case int:
		return float32(v), nil
	case int8:
		return float32(v), nil
	case int16:
		return float32(v), nil
	case int32:
		return float32(v), nil
	case int64:
		return float32(v), nil
	case uint:
		return float32(v), nil
	case uint8:
		return float32(v), nil
	case uint16:
		return float32(v), nil
	case uint32:
		return float32(v), nil
	case uint64:
		return float32(v), nil
	case bool:
		if v {
			return float32(1.0), nil
		}
		return float32(0.0), nil
	case string:
		f64, err := strconv.ParseFloat(v, 32)
		if err != nil {
			return float32(0), fmt.Errorf("failed to change string %s to float32: %v", v, err)
		}
		return float32(f64), nil
	}

	return float32(0), fmt.Errorf("failed to change %v (type:%T) to float32", v, v)
}

func ReformatByteArraysToString(data map[string]any) map[string]any {
	for key, value := range data {
		switch value := value.(type) {
		case map[string]any:
			data[key] = ReformatByteArraysToString(value)
		case []byte:
			data[key] = string(value)
		case []map[string]any:
			decryptedArray := []map[string]any{}
			for _, element := range value {
				decryptedArray = append(decryptedArray, ReformatByteArraysToString(element))
			}

			data[key] = decryptedArray
		case []any:
			decryptedArray := []any{}
			for _, element := range value {
				switch element := element.(type) {
				case map[string]any:
					decryptedArray = append(decryptedArray, ReformatByteArraysToString(element))
				case []byte:
					decryptedArray = append(decryptedArray, string(element))
				default:
					decryptedArray = append(decryptedArray, element)
				}
			}

			data[key] = decryptedArray
		}
	}
	return data
}<|MERGE_RESOLUTION|>--- conflicted
+++ resolved
@@ -64,43 +64,9 @@
 }
 
 func ReformatValue(dataType types.DataType, v any) (any, error) {
-<<<<<<< HEAD
-	// Handle json.Number type
-	if num, ok := v.(json.Number); ok {
-		switch dataType {
-		case types.Int32:
-			intVal, err := num.Int64()
-			if err != nil {
-				return nil, fmt.Errorf("failed to parse integer: %v", err)
-			}
-			//nolint:gosec
-			return int32(intVal), nil
-		case types.Int64:
-			intVal, err := num.Int64()
-			if err != nil {
-				return nil, fmt.Errorf("failed to parse bigint: %v", err)
-			}
-			return intVal, nil
-		case types.Float32:
-			floatVal, err := num.Float64()
-			if err != nil {
-				return nil, fmt.Errorf("failed to parse numeric: %v", err)
-			}
-			return float32(floatVal), nil
-		case types.Float64:
-			floatVal, err := num.Float64()
-			if err != nil {
-				return nil, fmt.Errorf("failed to parse numeric: %v", err)
-			}
-			return floatVal, nil
-		}
-	}
-
-=======
 	if v == nil {
 		return v, nil
 	}
->>>>>>> a79f88af
 	switch dataType {
 	case types.Null:
 		return nil, ErrNullValue
