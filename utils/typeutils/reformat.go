package typeutils

import (
	"database/sql"
	"fmt"
	"strconv"
	"strings"
	"time"

	"github.com/datazip-inc/olake/constants"
	"github.com/datazip-inc/olake/types"
	"github.com/datazip-inc/olake/utils/logger"
	"github.com/paulmach/orb/encoding/wkb"
	"github.com/paulmach/orb/encoding/wkt"
	"go.mongodb.org/mongo-driver/bson/primitive"
)

type StringInterface interface {
	String() string
}

var (
	ErrNullValue = fmt.Errorf("null value")
)

var DateTimeFormats = []string{
	"2006-01-02",
	"2006-01-02 15:04:05",
	"2006-01-02 15:04:05 -07:00",
	"2006-01-02 15:04:05-07:00",
	"2006-01-02T15:04:05",
	"2006-01-02T15:04:05.000000",
	"2006-01-02T15:04:05.999999999Z07:00",
	"2006-01-02T15:04:05+0000",
	"2020-08-17T05:50:22.895Z",
	"2006-01-02 15:04:05.999999-07",
	"2006-01-02 15:04:05.999999+00",
}

var GeospatialTypes = []string{"geometry", "point", "polygon", "linestring", "multi"}

func getFirstNotNullType(datatypes []types.DataType) types.DataType {
	for _, datatype := range datatypes {
		if datatype != types.Null {
			return datatype
		}
	}

	return types.Null
}

func ReformatRecord(fields Fields, record types.Record) error {
	for key, val := range record {
		field, found := fields[key]
		if !found {
			return fmt.Errorf("missing field [%s]", key)
		}
		updated, err := ReformatValue(field.getType(), val)
		if err != nil && err != ErrNullValue {
			return fmt.Errorf("failed to reformat value[%s] to datatype[%s] for key[%s]: %s", val, field.getType(), key, err)
		}
		record[key] = updated
	}

	return nil
}

func ReformatValueOnDataTypes(datatypes []types.DataType, v any) (any, error) {
	return ReformatValue(getFirstNotNullType(datatypes), v)
}

func ReformatValue(dataType types.DataType, v any) (any, error) {
	if v == nil {
		return v, nil
	}
	switch dataType {
	case types.Null:
		return nil, ErrNullValue
	case types.Bool:
		return ReformatBool(v)
	case types.Int64:
		return ReformatInt64(v)
	case types.Int32:
		return ReformatInt32(v)
	case types.Timestamp, types.TimestampMilli, types.TimestampMicro, types.TimestampNano:
		return ReformatDate(v, true)
	case types.String:
		switch v := v.(type) {
		case int, int8, int16, int32, int64:
			return fmt.Sprintf("%d", v), nil
		case uint, uint8, uint16, uint32, uint64:
			return fmt.Sprintf("%d", v), nil
		case float32, float64:
			return fmt.Sprintf("%d", v), nil
		case string:
			return v, nil
		case bool:
			return fmt.Sprintf("%t", v), nil
		case []byte: // byte slice
			return string(v), nil
		default:
			return fmt.Sprintf("%v", v), nil
		}
	case types.Float32:
		return ReformatFloat32(v)
	case types.Float64:
		return ReformatFloat64(v)
	case types.Array:
		if value, isArray := v.([]any); isArray {
			return value, nil
		}
		// Handle byte arrays, convert to string
		if byteArray, ok := v.([]byte); ok {
			return string(byteArray), nil
		}
		// make it an array
		return []any{v}, nil
	default:
		return v, nil
	}
}

func ReformatBool(v interface{}) (bool, error) {
	switch booleanValue := v.(type) {
	case bool:
		return booleanValue, nil
	case string:
		switch booleanValue {
		case "1", "t", "T", "true", "TRUE", "True", "YES", "Yes", "yes":
			return true, nil
		case "0", "f", "F", "false", "FALSE", "False", "NO", "No", "no":
			return false, nil
		}
	case int, int16, int32, int64, int8:
		switch booleanValue {
		case 1:
			return true, nil
		case 0:
			return false, nil
		default:
			return false, fmt.Errorf("found to be boolean, but value is not boolean : %v", v)
		}
	case []uint8:
		return string(booleanValue) == "t", nil
	default:
		return false, fmt.Errorf("found to be boolean, but value is not boolean : %v", v)
	}

	return false, fmt.Errorf("found to be boolean, but value is not boolean : %v", v)
}

// reformat date
func ReformatDate(v interface{}, isTimestamp bool) (time.Time, error) {
	parsed, err := func() (time.Time, error) {
		switch v := v.(type) {
		case []uint8:
			strVal := string(v)
			return parseStringTimestamp(strVal, isTimestamp)
		case []int8:
			b := make([]byte, 0, len(v))
			for _, i := range v {
				b = append(b, byte(i))
			}
			strVal := string(b)
			return parseStringTimestamp(strVal, isTimestamp)
		case int64:
			return time.Unix(v, 0), nil
		case *int64:
			switch {
			case v != nil:
				return time.Unix(*v, 0), nil
			default:
				return time.Time{}, fmt.Errorf("null time passed")
			}
		case time.Time:
			return v, nil
		case *time.Time:
			switch {
			case v != nil:
				return *v, nil
			default:
				return time.Time{}, fmt.Errorf("null time passed")
			}
		case sql.NullTime:
			switch v.Valid {
			case true:
				return v.Time, nil
			default:
				return time.Time{}, fmt.Errorf("invalid null time")
			}
		case *sql.NullTime:
			switch v.Valid {
			case true:
				return v.Time, nil
			default:
				return time.Time{}, fmt.Errorf("invalid null time")
			}
		case nil:
			return time.Time{}, nil
		case string:
			return parseStringTimestamp(v, isTimestamp)
		case *string:
			if v == nil || *v == "" {
				return time.Time{}, fmt.Errorf("empty string passed")
			}
			return parseStringTimestamp(*v, isTimestamp)
		case primitive.DateTime:
			return v.Time(), nil
		case *any:
			return ReformatDate(*v, isTimestamp)
		}
		return time.Time{}, fmt.Errorf("unhandled type[%T] passed: unable to parse into time", v)
	}()
	if err != nil {
		return time.Time{}, err
	}

	// manage year limit
	// even after data being parsed if year doesn't lie in range [0,9999] it failed to get marshaled
	// Check if year is 0000 (not supported by Spark)
	// Spark only supports years from 1 to 9999, we are converting year 0000 to epoch start time
	if parsed.Year() < 1 {
		logger.Debugf("Detected invalid year %d (year 0000 or negative). Converting to epoch start time (1970-01-01 00:00:00 UTC)", parsed.Year())
		parsed = time.Unix(0, 0).UTC()
	} else if parsed.Year() > 9999 {
		parsed = parsed.AddDate(-(parsed.Year() - 9999), 0, 0)
	}

	return parsed, nil
}

func parseStringTimestamp(value string, isTimestamp bool) (time.Time, error) {
	// Check if the string starts with a date pattern (YYYY-MM-DD)
	startsWithDatePattern := func(value string) bool {
		if len(value) < 10 {
			return false
		}

		datePart := value[:10]
		parts := strings.Split(datePart, "-")
		if len(parts) != 3 {
			return false
		}

		for _, part := range parts {
			if len(part) < 1 || len(part) > 4 {
				return false
			}
			for _, char := range part {
				if char < '0' || char > '9' {
					return false
				}
			}
		}

		return true
	}

	if !startsWithDatePattern(value) {
		return time.Time{}, fmt.Errorf("string does not start with date pattern (YYYY-MM-DD)")
	}

	var tv time.Time
	var err error
	for _, layout := range DateTimeFormats {
		tv, err = time.Parse(layout, value)
		if err == nil {
			return time.Date(
				tv.Year(), tv.Month(), tv.Day(), tv.Hour(), tv.Minute(), tv.Second(), tv.Nanosecond(), tv.Location(),
			), nil
		}
	}

<<<<<<< HEAD
	// time unable to be parsed string will be returned as it state version >= 1 (backward compatibility)
	if !isTimestamp && types.GetStateVersion() >= constants.StateVersion {
		// return the string with no error in case passed value was a stirng as
		return time.Time{}, fmt.Errorf("failed to parse datetime from available formats: %s", err)
	}

	logger.Warnf("Invalid datetime detected, failed to parse: %s. Converting to epoch start time (1970-01-01 00:00:00 UTC)", value)
=======
>>>>>>> 096b61c1
	return time.Unix(0, 0).UTC(), nil
}

func ReformatInt64(v any) (int64, error) {
	switch v := v.(type) {
	case float32:
		return int64(v), nil
	case float64:
		return int64(v), nil
	case int:
		return int64(v), nil
	case int8:
		return int64(v), nil
	case int16:
		return int64(v), nil
	case int32:
		return int64(v), nil
	case int64:
		return int64(v), nil
	case uint:
		//nolint:gosec,G115
		return int64(v), nil
	case uint8:
		return int64(v), nil
	case uint16:
		return int64(v), nil
	case uint32:
		return int64(v), nil
	case uint64:
		//nolint:gosec,G115
		return int64(v), nil
	case bool:
		if v {
			return 1, nil
		}
		return 0, nil
	case string:
		intValue, err := strconv.ParseInt(v, 10, 64)
		if err != nil {
			return int64(0), fmt.Errorf("failed to change string %v to int64: %v", v, err)
		}
		return intValue, nil
	case []uint8:
		strVal := string(v)
		intValue, err := strconv.ParseInt(strVal, 10, 64)
		if err != nil {
			return int64(0), fmt.Errorf("failed to change []byte %v to int64: %v", v, err)
		}
		return intValue, nil
	case *any:
		return ReformatInt64(*v)
	}

	return int64(0), fmt.Errorf("failed to change %v (type:%T) to int64", v, v)
}

func ReformatInt32(v any) (int32, error) {
	switch v := v.(type) {
	case float32:
		return int32(v), nil
	case float64:
		return int32(v), nil
	case int:
		//nolint:gosec,G115
		return int32(v), nil
	case int8:
		return int32(v), nil
	case int16:
		return int32(v), nil
	case int32:
		return v, nil
	case int64:
		//nolint:gosec,G115
		return int32(v), nil
	case uint:
		//nolint:gosec,G115
		return int32(v), nil
	case uint8:
		return int32(v), nil
	case uint16:
		return int32(v), nil
	case uint32:
		//nolint:gosec,G115
		return int32(v), nil
	case uint64:
		//nolint:gosec,G115
		return int32(v), nil
	case bool:
		if v {
			return int32(1), nil
		}
		return int32(0), nil
	case string:
		intValue, err := strconv.ParseInt(v, 10, 32)
		if err != nil {
			return 0, fmt.Errorf("failed to change string %v to int32: %v", v, err)
		}
		return int32(intValue), nil
	case []uint8:
		strVal := string(v)
		intValue, err := strconv.ParseInt(strVal, 10, 32)
		if err != nil {
			return 0, fmt.Errorf("failed to change []byte %v to int32: %v", v, err)
		}
		return int32(intValue), nil
	case *any:
		return ReformatInt32(*v)
	}

	return int32(0), fmt.Errorf("failed to change %v (type:%T) to int32", v, v)
}

func ReformatFloat64(v interface{}) (float64, error) {
	switch v := v.(type) {
	case []uint8:
		// Convert byte slice to string first
		strVal := string(v)
		f, err := strconv.ParseFloat(strVal, 64)
		if err != nil {
			return float64(0), fmt.Errorf("failed to change []byte %v to float64: %v", v, err)
		}
		return f, nil
	case float32:
		return float64(v), nil
	case float64:
		return v, nil
	case int:
		return float64(v), nil
	case int8:
		return float64(v), nil
	case int16:
		return float64(v), nil
	case int32:
		return float64(v), nil
	case int64:
		return float64(v), nil
	case uint:
		return float64(v), nil
	case uint8:
		return float64(v), nil
	case uint16:
		return float64(v), nil
	case uint32:
		return float64(v), nil
	case uint64:
		return float64(v), nil
	case bool:
		if v {
			return float64(1.0), nil
		}
		return 0.0, nil
	case string:
		f, err := strconv.ParseFloat(v, 64)
		if err != nil {
			return float64(0), fmt.Errorf("failed to change string %v to float64: %v", v, err)
		}
		return f, nil
	}

	return float64(0), fmt.Errorf("failed to change %v (type:%T) to float64", v, v)
}

func ReformatFloat32(v interface{}) (float32, error) {
	switch v := v.(type) {
	case []uint8:
		// Convert byte slice to string first
		strVal := string(v)
		f64, err := strconv.ParseFloat(strVal, 32)
		f := float32(f64)
		if err != nil {
			return float32(0), fmt.Errorf("failed to change []byte %v to float32: %v", v, err)
		}
		return f, nil
	case float32:
		return v, nil
	case float64:
		return float32(v), nil
	case int:
		return float32(v), nil
	case int8:
		return float32(v), nil
	case int16:
		return float32(v), nil
	case int32:
		return float32(v), nil
	case int64:
		return float32(v), nil
	case uint:
		return float32(v), nil
	case uint8:
		return float32(v), nil
	case uint16:
		return float32(v), nil
	case uint32:
		return float32(v), nil
	case uint64:
		return float32(v), nil
	case bool:
		if v {
			return float32(1.0), nil
		}
		return float32(0.0), nil
	case string:
		f64, err := strconv.ParseFloat(v, 32)
		if err != nil {
			return float32(0), fmt.Errorf("failed to change string %s to float32: %v", v, err)
		}
		return float32(f64), nil
	}

	return float32(0), fmt.Errorf("failed to change %v (type:%T) to float32", v, v)
}

func ReformatByteArraysToString(data map[string]any) map[string]any {
	for key, value := range data {
		switch value := value.(type) {
		case map[string]any:
			data[key] = ReformatByteArraysToString(value)
		case []byte:
			data[key] = string(value)
		case []map[string]any:
			decryptedArray := []map[string]any{}
			for _, element := range value {
				decryptedArray = append(decryptedArray, ReformatByteArraysToString(element))
			}

			data[key] = decryptedArray
		case []any:
			decryptedArray := []any{}
			for _, element := range value {
				switch element := element.(type) {
				case map[string]any:
					decryptedArray = append(decryptedArray, ReformatByteArraysToString(element))
				case []byte:
					decryptedArray = append(decryptedArray, string(element))
				default:
					decryptedArray = append(decryptedArray, element)
				}
			}

			data[key] = decryptedArray
		}
	}
	return data
}

func ReformatGeoType(v any) (any, error) {
	if v == nil {
		return nil, ErrNullValue
	}

	geoValue := func(b []byte) (any, error) {
		// skipping 4-byte SRID prefix (mysql stores 25-byte wkb including SRID)
		if len(b) > 4 {
			// Well Known Binary (WKB) unmarshal -> Well Known Text (WKT)
			if geom, err := wkb.Unmarshal(b[4:]); err == nil {
				if s := wkt.MarshalString(geom); s != "" {
					return s, nil
				}
			}
		}

		return fmt.Sprintf("%x", b), nil
	}

	switch vv := v.(type) {
	case string:
		// already textual WKT or similar
		return vv, nil
	case []uint8:
		return geoValue([]byte(vv))
	case *any:
		if vv == nil {
			return nil, ErrNullValue
		}
		return ReformatGeoType(*vv)
	default:
		return fmt.Sprintf("%v", v), nil
	}
}<|MERGE_RESOLUTION|>--- conflicted
+++ resolved
@@ -271,16 +271,12 @@
 		}
 	}
 
-<<<<<<< HEAD
 	// time unable to be parsed string will be returned as it state version >= 1 (backward compatibility)
-	if !isTimestamp && types.GetStateVersion() >= constants.StateVersion {
+	if !isTimestamp && constants.CurrentStateVersion >= constants.StateVersion {
 		// return the string with no error in case passed value was a stirng as
 		return time.Time{}, fmt.Errorf("failed to parse datetime from available formats: %s", err)
 	}
 
-	logger.Warnf("Invalid datetime detected, failed to parse: %s. Converting to epoch start time (1970-01-01 00:00:00 UTC)", value)
-=======
->>>>>>> 096b61c1
 	return time.Unix(0, 0).UTC(), nil
 }
 
