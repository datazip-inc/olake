--- conflicted
+++ resolved
@@ -144,7 +144,6 @@
   }
 }`
 
-<<<<<<< HEAD
 const S3UISchema = `{
   "ui:grid": [
     { "bucket_name": 12, "region": 12 },
@@ -162,8 +161,8 @@
   },
   "json_line_delimited": {
     "ui:widget": "boolean"
-  }
-=======
+  }`
+
 const KafkaUISchema = `{
     "ui:grid": [
       { "bootstrap_servers": 12, "consumer_group_id": 12 },
@@ -187,7 +186,6 @@
     "threads_equal_total_partitions": {
       "ui:widget": "boolean"
     }
->>>>>>> 53502894
 }`
 
 const ParquetUISchema = `{
