package utils

import (
	"crypto/rand"
	"fmt"
	mathrand "math/rand"
	"os"
	"reflect"
	"time"

	"github.com/goccy/go-json"
	"github.com/oklog/ulid"
	"github.com/sirupsen/logrus"

	"github.com/spf13/cobra"
)

var (
<<<<<<< HEAD
	entropy = mathrand.New(mathrand.NewSource(time.Now().UnixNano()))
=======
	entropy = ulid.Monotonic(rand.Reader, 0)
>>>>>>> 9391b052
)

func Absolute[T int | int8 | int16 | int32 | int64 | float32 | float64](value T) T {
	if value < 0 {
		return -value
	}

	return value
}

// IsValidSubcommand checks if the passed subcommand is supported by the parent command
func IsValidSubcommand(available []*cobra.Command, sub string) bool {
	for _, s := range available {
		if sub == s.CalledAs() {
			return true
		}
	}
	return false
}

func ExistInArray[T ~string | int | int8 | int16 | int32 | int64 | float32 | float64](set []T, value T) bool {
	_, found := ArrayContains(set, func(elem T) bool {
		return elem == value
	})

	return found
}

func ArrayContains[T any](set []T, match func(elem T) bool) (int, bool) {
	for idx, elem := range set {
		if match(elem) {
			return idx, true
		}
	}

	return -1, false
}

// Unmarshal serializes and deserializes any from into the object
// return error if occurred
func Unmarshal(from, object any) error {
	reformatted := reformatInnerMaps(from)
	b, err := json.Marshal(reformatted)
	if err != nil {
		return fmt.Errorf("error marshalling object: %v", err)
	}
	err = json.Unmarshal(b, object)
	if err != nil {
		return fmt.Errorf("error unmarshalling from object: %v", err)
	}

	return nil
}

func IsInstance(val any, typ reflect.Kind) bool {
	return reflect.ValueOf(val).Kind() == typ
}

// reformatInnerMaps converts all map[any]any into map[string]any
// because json.Marshal doesn't support map[any]any (supports only string keys)
// but viper produces map[any]any for inner maps
// return recursively converted all map[interface]any to map[string]any
func reformatInnerMaps(valueI any) any {
	switch value := valueI.(type) {
	case []any:
		for i, subValue := range value {
			value[i] = reformatInnerMaps(subValue)
		}
		return value
	case map[any]any:
		newMap := make(map[string]any, len(value))
		for k, subValue := range value {
			newMap[fmt.Sprint(k)] = reformatInnerMaps(subValue)
		}
		return newMap
	case map[string]any:
		for k, subValue := range value {
			value[k] = reformatInnerMaps(subValue)
		}
		return value
	default:
		return valueI
	}
}

func CheckIfFilesExists(files ...string) error {
	for _, file := range files {
		// Check if the file or directory exists
		_, err := os.Stat(file)
		if os.IsNotExist(err) {
			return fmt.Errorf("%s does not exist: %s", file, err)
		}

		_, err = os.ReadFile(file)
		if err != nil {
			return fmt.Errorf("failed to read %s: %s", file, err)
		}
	}

	return nil
}

// func ReadFile(file string) any {
// 	content, _ := ReadFileE(file)

// 	return content
// }

func UnmarshalFile(file string, dest any) error {
	if err := CheckIfFilesExists(file); err != nil {
		return err
	}

	data, err := os.ReadFile(file)
	if err != nil {
		return fmt.Errorf("file not found : %s", err)
	}

	err = json.Unmarshal(data, dest)
	if err != nil {
		return err
	}

	return nil
}

func IsOfType(object any, decidingKey string) (bool, error) {
	objectMap := make(map[string]any)
	if err := Unmarshal(object, &objectMap); err != nil {
		return false, err
	}

	if _, found := objectMap[decidingKey]; found {
		return true, nil
	}

	return false, nil
}

func StreamIdentifier(name, namespace string) string {
	if namespace != "" {
		return fmt.Sprintf("%s.%s", namespace, name)
	}

	return name
}

func IsSubset[T comparable](setArray, subsetArray []T) bool {
	set := make(map[T]bool)
	for _, item := range setArray {
		set[item] = true
	}

	for _, item := range subsetArray {
		if _, found := set[item]; !found {
			return false
		}
	}

	return true
}

func MaxDate(v1, v2 time.Time) time.Time {
	if v1.After(v2) {
		return v1
	}

	return v2
}

func ULID() string {
	t := time.Now()
	newUlid, err := ulid.New(ulid.Timestamp(t), entropy)
	if err != nil {
		logrus.Fatal(err)
	}

	return newUlid.String()
}

// Returns a timestamped
<<<<<<< HEAD
func TimestampedFileName(extension string) string {
=======
func TimestampedFileName() string {
>>>>>>> 9391b052
	now := time.Now()
	ulid, err := ulid.New(ulid.Timestamp(now), entropy)
	if err != nil {
		logrus.Fatal(err)
	}

<<<<<<< HEAD
	return fmt.Sprintf("%d-%d-%d_%d-%d-%d_%s.%s", now.Year(), now.Month(), now.Day(), now.Hour(), now.Minute(), now.Second(), ulid, extension)
}

func IsJSON(str string) bool {
	var js json.RawMessage
	return json.Unmarshal([]byte(str), &js) == nil
=======
	return fmt.Sprintf("%d-%d-%d_%d-%d-%d_%s", now.Year(), now.Month(), now.Day(), now.Hour(), now.Minute(), now.Second(), ulid)
>>>>>>> 9391b052
}<|MERGE_RESOLUTION|>--- conflicted
+++ resolved
@@ -3,7 +3,6 @@
 import (
 	"crypto/rand"
 	"fmt"
-	mathrand "math/rand"
 	"os"
 	"reflect"
 	"time"
@@ -16,11 +15,7 @@
 )
 
 var (
-<<<<<<< HEAD
-	entropy = mathrand.New(mathrand.NewSource(time.Now().UnixNano()))
-=======
 	entropy = ulid.Monotonic(rand.Reader, 0)
->>>>>>> 9391b052
 )
 
 func Absolute[T int | int8 | int16 | int32 | int64 | float32 | float64](value T) T {
@@ -202,25 +197,17 @@
 }
 
 // Returns a timestamped
-<<<<<<< HEAD
 func TimestampedFileName(extension string) string {
-=======
-func TimestampedFileName() string {
->>>>>>> 9391b052
 	now := time.Now()
 	ulid, err := ulid.New(ulid.Timestamp(now), entropy)
 	if err != nil {
 		logrus.Fatal(err)
 	}
 
-<<<<<<< HEAD
 	return fmt.Sprintf("%d-%d-%d_%d-%d-%d_%s.%s", now.Year(), now.Month(), now.Day(), now.Hour(), now.Minute(), now.Second(), ulid, extension)
 }
 
 func IsJSON(str string) bool {
 	var js json.RawMessage
 	return json.Unmarshal([]byte(str), &js) == nil
-=======
-	return fmt.Sprintf("%d-%d-%d_%d-%d-%d_%s", now.Year(), now.Month(), now.Day(), now.Hour(), now.Minute(), now.Second(), ulid)
->>>>>>> 9391b052
 }