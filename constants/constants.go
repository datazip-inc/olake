--- conflicted
+++ resolved
@@ -39,11 +39,8 @@
 	Postgres DriverType = "postgres"
 	MySQL    DriverType = "mysql"
 	Oracle   DriverType = "oracle"
-<<<<<<< HEAD
 	S3       DriverType = "s3"
-=======
 	Kafka    DriverType = "kafka"
->>>>>>> 53502894
 )
 
 var RelationalDrivers = []DriverType{Postgres, MySQL, Oracle}