package constants

import (
	"time"
)

const (
	DefaultRetryCount      = 3
	DefaultThreadCount     = 3
	DefaultDiscoverTimeout = 5 * time.Minute
	DefaultRetryTimeout    = 60 * time.Second
	ParquetFileExt         = "parquet"
	PartitionRegexIceberg  = `\{([^,]+),\s*([^}]+)\}`
	PartitionRegexParquet  = `\{([^}]+)\}`
	MongoPrimaryID         = "_id"
	OlakeID                = "_olake_id"
	OlakeTimestamp         = "_olake_timestamp"
	OpType                 = "_op_type"
	CdcTimestamp           = "_cdc_timestamp"
	DBName                 = "_db"
<<<<<<< HEAD
	NormalizationProperty  = "normalization"
=======
	DefaultReadPreference  = "secondaryPreferred"
	EncryptionKey          = "OLAKE_ENCRYPTION_KEY"
	ConfigFolder           = "CONFIG_FOLDER"
	// EffectiveParquetSize is the effective size in bytes considering 512MB targeted parquet size and compression ratio as 8
	EffectiveParquetSize = int64(512) * 1024 * 1024 * int64(8)
>>>>>>> 9545c819
)

type DriverType string

const (
	MongoDB  DriverType = "mongodb"
	Postgres DriverType = "postgres"
	MySQL    DriverType = "mysql"
<<<<<<< HEAD
)

var (
	// RelationalDrivers contains driver types that are relational databases
	RelationalDrivers = []DriverType{
		Postgres,
		MySQL,
	}
=======
	Oracle   DriverType = "oracle"
>>>>>>> 9545c819
)<|MERGE_RESOLUTION|>--- conflicted
+++ resolved
@@ -18,15 +18,12 @@
 	OpType                 = "_op_type"
 	CdcTimestamp           = "_cdc_timestamp"
 	DBName                 = "_db"
-<<<<<<< HEAD
 	NormalizationProperty  = "normalization"
-=======
 	DefaultReadPreference  = "secondaryPreferred"
 	EncryptionKey          = "OLAKE_ENCRYPTION_KEY"
 	ConfigFolder           = "CONFIG_FOLDER"
 	// EffectiveParquetSize is the effective size in bytes considering 512MB targeted parquet size and compression ratio as 8
 	EffectiveParquetSize = int64(512) * 1024 * 1024 * int64(8)
->>>>>>> 9545c819
 )
 
 type DriverType string
@@ -35,7 +32,7 @@
 	MongoDB  DriverType = "mongodb"
 	Postgres DriverType = "postgres"
 	MySQL    DriverType = "mysql"
-<<<<<<< HEAD
+	Oracle   DriverType = "oracle"
 )
 
 var (
@@ -44,7 +41,4 @@
 		Postgres,
 		MySQL,
 	}
-=======
-	Oracle   DriverType = "oracle"
->>>>>>> 9545c819
 )