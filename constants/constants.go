package constants

import "time"

const (
	DefaultRetryCount      = 3
	DefaultThreadCount     = 3
	DefaultDiscoverTimeout = 5 * time.Minute
	DefaultRetryTimeout    = 60 * time.Second
	ParquetFileExt         = "parquet"
	PartitionRegexIceberg  = `\{([^,]+),\s*([^}]+)\}`
	PartitionRegexParquet  = `\{([^}]+)\}`
	MongoPrimaryID         = "_id"
	OlakeID                = "_olake_id"
	OlakeTimestamp         = "_olake_timestamp"
	OpType                 = "_op_type"
	CdcTimestamp           = "_cdc_timestamp"
	DBName                 = "_db"
<<<<<<< HEAD
	DefaultReadPreference  = "secondaryPreferred"
=======
	EncryptionKey          = "OLAKE_ENCRYPTION_KEY"
	ConfigFolder           = "CONFIG_FOLDER"
	// EffectiveParquetSize is the effective size in bytes considering 512MB targeted parquet size and compression ratio as 8
	EffectiveParquetSize = int64(512) * 1024 * 1024 * int64(8)
>>>>>>> b91005d2
)

type DriverType string

const (
	MongoDB  DriverType = "mongodb"
	Postgres DriverType = "postgres"
	MySQL    DriverType = "mysql"
	Oracle   DriverType = "oracle"
)<|MERGE_RESOLUTION|>--- conflicted
+++ resolved
@@ -16,14 +16,11 @@
 	OpType                 = "_op_type"
 	CdcTimestamp           = "_cdc_timestamp"
 	DBName                 = "_db"
-<<<<<<< HEAD
 	DefaultReadPreference  = "secondaryPreferred"
-=======
 	EncryptionKey          = "OLAKE_ENCRYPTION_KEY"
 	ConfigFolder           = "CONFIG_FOLDER"
 	// EffectiveParquetSize is the effective size in bytes considering 512MB targeted parquet size and compression ratio as 8
 	EffectiveParquetSize = int64(512) * 1024 * 1024 * int64(8)
->>>>>>> b91005d2
 )
 
 type DriverType string
