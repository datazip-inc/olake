# Runtime base (shared across all drivers): OS + Java + JAR + destination specs
FROM alpine:3.18 AS runtime-base

RUN apk add --no-cache openjdk17

# Copy the pre-built JAR and destination specs (these rarely change)
COPY destination/iceberg/olake-iceberg-java-writer/target/olake-iceberg-java-writer-0.0.1-SNAPSHOT.jar /home/olake-iceberg-java-writer.jar
COPY destination/iceberg/resources/spec.json /destination/iceberg/resources/spec.json
COPY destination/parquet/resources/spec.json /destination/parquet/resources/spec.json

WORKDIR /home

# Build the Go driver binary (driver-specific)
FROM golang:1.23-alpine AS builder

ARG DRIVER_NAME=olake
WORKDIR /home/app
COPY . .
WORKDIR /home/app/drivers/${DRIVER_NAME}
RUN go build -o /olake main.go

<<<<<<< HEAD
# Final image: reuse runtime base, then add only driver-specific layers
FROM runtime-base
=======
# Final Runtime Stage
FROM alpine:3.18

# Install Java 17 and iproute2 for ss command
RUN apk add --no-cache openjdk17 iproute2

# Copy the binary from the build stage
COPY --from=base /olake /home/olake
>>>>>>> 3831d532

ARG DRIVER_VERSION=dev
ARG DRIVER_NAME=olake

COPY --from=builder /olake /home/olake
COPY drivers/${DRIVER_NAME}/resources/spec.json /drivers/${DRIVER_NAME}/resources/spec.json

LABEL io.eggwhite.version=${DRIVER_VERSION}
LABEL io.eggwhite.name=olake/source-${DRIVER_NAME}

WORKDIR /home

ENTRYPOINT ["./olake"]<|MERGE_RESOLUTION|>--- conflicted
+++ resolved
@@ -1,7 +1,7 @@
 # Runtime base (shared across all drivers): OS + Java + JAR + destination specs
 FROM alpine:3.18 AS runtime-base
 
-RUN apk add --no-cache openjdk17
+RUN apk add --no-cache openjdk17 iproute2
 
 # Copy the pre-built JAR and destination specs (these rarely change)
 COPY destination/iceberg/olake-iceberg-java-writer/target/olake-iceberg-java-writer-0.0.1-SNAPSHOT.jar /home/olake-iceberg-java-writer.jar
@@ -19,19 +19,8 @@
 WORKDIR /home/app/drivers/${DRIVER_NAME}
 RUN go build -o /olake main.go
 
-<<<<<<< HEAD
 # Final image: reuse runtime base, then add only driver-specific layers
 FROM runtime-base
-=======
-# Final Runtime Stage
-FROM alpine:3.18
-
-# Install Java 17 and iproute2 for ss command
-RUN apk add --no-cache openjdk17 iproute2
-
-# Copy the binary from the build stage
-COPY --from=base /olake /home/olake
->>>>>>> 3831d532
 
 ARG DRIVER_VERSION=dev
 ARG DRIVER_NAME=olake
