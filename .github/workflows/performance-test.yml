name: Performance Tests
on:
  push:
    branches:
<<<<<<< HEAD
    - "master"
    paths:
    - '**/*.go'
    - '**/*.java'
  pull_request:
    branches:
    - "*"
=======
    - "staging"
>>>>>>> 1f1e944e
    paths:
    - '**/*.go'
    - '**/*.java'
  workflow_dispatch:


jobs:
  performance-tests:
    runs-on: ubuntu-latest
    strategy:
      matrix:
<<<<<<< HEAD
        driver: [ mongodb ]
        include:
        # - driver: mysql
        #   test_name: TestMySQLPerformance
        # - driver: postgres
        #   test_name: TestPostgresPerformance
        # - driver: oracle
        #   test_name: TestOraclePerformance
=======
        driver: [ mysql, postgres, oracle, mongodb ]
        include:
        - driver: mysql
          test_name: TestMySQLPerformance
        - driver: postgres
          test_name: TestPostgresPerformance
        - driver: oracle
          test_name: TestOraclePerformance
>>>>>>> 1f1e944e
        - driver: mongodb
          test_name: TestMongodbPerformance

    steps:
    - name: Checkout code
      uses: actions/checkout@v3

    - name: Set up Go
      uses: actions/setup-go@v4
      with:
        go-version: '1.23.2'

    - name: Set up Java for Maven
      uses: actions/setup-java@v3
      with:
        distribution: 'temurin'
        java-version: '17'

<<<<<<< HEAD
    - name: Start Test Infrastructure
      run: |
        docker compose -f ./drivers/mysql/docker-compose.yml up -d
        docker compose -f ./drivers/postgres/docker-compose.yml up -d
        docker compose -f ./destination/iceberg/local-test/docker-compose.yml up minio mc postgres spark-iceberg -d

    # - name: Wait for MySQL
    #   uses: nick-fields/retry@v2
    #   with:
    #     timeout_minutes: 5
    #     max_attempts: 30
    #     retry_wait_seconds: 5
    #     command: |
    #       docker exec olake_mysql-test mysql -h localhost -u root -p${{ env.MYSQL_ROOT_PASSWORD }} -e "SELECT 1"

    # - name: Wait for PostgreSQL
    #   uses: nick-fields/retry@v2
    #   with:
    #     timeout_minutes: 5
    #     max_attempts: 30
    #     retry_wait_seconds: 5
    #     command: |
    #       docker exec olake_postgres-test psql -h localhost -U postgres -d postgres -c "SELECT 1"

    - name: Set up Data Directories
      run: |
        sudo mkdir -p /home/runner/work/olake-vishal/olake-vishal/destination/iceberg/local-test/data/postgres-data
        sudo mkdir -p /home/runner/work/olake-vishal/olake-vishal/destination/iceberg/local-test/data/minio-data
        sudo mkdir -p /home/runner/work/olake-vishal/olake-vishal/destination/iceberg/local-test/data/ivy-cache
        sudo chown -R 999:999 /home/runner/work/olake-vishal/olake-vishal/destination/iceberg/local-test/data
        sudo chmod -R 777 /home/runner/work/olake-vishal/olake-vishal/destination/iceberg/local-test/data

=======
>>>>>>> 1f1e944e
    - name: Install Go Dependencies
      run: go mod download

    - name: Build Project
      run: |
        packages=$(go list ./... | grep -v '/destination/iceberg/local-test')
        go build -v $packages

    - name: Start Test Infrastructure
      run: |
        docker compose -f ./destination/iceberg/local-test/docker-compose.yml up -d

    - name: Set up Data Directories
      run: |
        sudo mkdir -p /home/runner/work/olake-vishal/olake-vishal/destination/iceberg/local-test/data/postgres-data
        sudo mkdir -p /home/runner/work/olake-vishal/olake-vishal/destination/iceberg/local-test/data/minio-data
        sudo mkdir -p /home/runner/work/olake-vishal/olake-vishal/destination/iceberg/local-test/data/ivy-cache
        sudo chown -R 999:999 /home/runner/work/olake-vishal/olake-vishal/destination/iceberg/local-test/data
        sudo chmod -R 777 /home/runner/work/olake-vishal/olake-vishal/destination/iceberg/local-test/data

    - name: Build Iceberg Sink
      working-directory: ./destination/iceberg/olake-iceberg-java-writer
      run: mvn clean package -DskipTests

    - name: Create testconfig directories
      run: |
        mkdir -p ./drivers/${{ matrix.driver }}/internal/testconfig
<<<<<<< HEAD

    - name: Create source.json from secrets
      run: |
        echo '${{ secrets.MYSQL_SOURCE_JSON }}' > ./drivers/mysql/internal/testconfig/source.json
        echo '${{ secrets.POSTGRES_SOURCE_JSON }}' > ./drivers/postgres/internal/testconfig/source.json
        echo '${{ secrets.ORACLE_SOURCE_JSON }}' > ./drivers/oracle/internal/testconfig/source.json
        echo '${{ secrets.MONGODB_SOURCE_JSON }}' > ./drivers/mongodb/internal/testconfig/source.json

    - name: Create destination.json from secrets
      run: |
        echo '${{ secrets.DESTINATION_JSON }}' > ./drivers/${{ matrix.driver }}/internal/testconfig/destination.json

    - name: Create benchmark files
      run: |
        echo '${{ secrets.BENCHMARK_JSON }}' > ./drivers/${{ matrix.driver }}/internal/testconfig/benchmark.json
        echo '${{ secrets.BENCHMARK_CDC_JSON }}' > ./drivers/${{ matrix.driver }}/internal/testconfig/benchmark_cdc.json

=======

    - name: Create source.json from secrets
      run: |
        echo '${{ secrets.MONGODB_SOURCE_JSON }}' > ./drivers/mongodb/internal/testconfig/source.json
        echo '${{ secrets.MYSQL_SOURCE_JSON }}' > ./drivers/mysql/internal/testconfig/source.json
        echo '${{ secrets.POSTGRES_SOURCE_JSON }}' > ./drivers/postgres/internal/testconfig/source.json
        echo '${{ secrets.ORACLE_SOURCE_JSON }}' > ./drivers/oracle/internal/testconfig/source.json

    - name: Create destination.json from secrets
      run: |
        echo '${{ secrets.DESTINATION_JSON }}' > ./drivers/${{ matrix.driver }}/internal/testconfig/destination.json

    - name: Create benchmark files
      run: |
        echo '${{ secrets.MYSQL_BENCHMARK_JSON }}' > ./drivers/mysql/internal/testconfig/benchmark.json
        echo '${{ secrets.MYSQL_BENCHMARK_CDC_JSON }}' > ./drivers/mysql/internal/testconfig/benchmark_cdc.json
        echo '${{ secrets.POSTGRES_BENCHMARK_JSON }}' > ./drivers/postgres/internal/testconfig/benchmark.json
        echo '${{ secrets.POSTGRES_BENCHMARK_CDC_JSON }}' > ./drivers/postgres/internal/testconfig/benchmark_cdc.json
        echo '${{ secrets.ORACLE_BENCHMARK_JSON }}' > ./drivers/oracle/internal/testconfig/benchmark.json
        echo '${{ secrets.ORACLE_BENCHMARK_CDC_JSON }}' > ./drivers/oracle/internal/testconfig/benchmark_cdc.json
        echo '${{ secrets.MONGODB_BENCHMARK_JSON }}' > ./drivers/mongodb/internal/testconfig/benchmark.json
        echo '${{ secrets.MONGODB_BENCHMARK_CDC_JSON }}' > ./drivers/mongodb/internal/testconfig/benchmark_cdc.json

>>>>>>> 1f1e944e
    - name: Run Performance Test for ${{ matrix.driver }}
      run: |
        cd ./drivers/${{ matrix.driver }}/internal
        go test -v -run ${{ matrix.test_name }}

    - name: Cleanup
      if: always()
      run: |
        docker compose -f ./destination/iceberg/local-test/docker-compose.yml down
        docker compose -f ./drivers/mysql/docker-compose.yml down
        docker compose -f ./drivers/postgres/docker-compose.yml down<|MERGE_RESOLUTION|>--- conflicted
+++ resolved
@@ -2,17 +2,7 @@
 on:
   push:
     branches:
-<<<<<<< HEAD
-    - "master"
-    paths:
-    - '**/*.go'
-    - '**/*.java'
-  pull_request:
-    branches:
-    - "*"
-=======
     - "staging"
->>>>>>> 1f1e944e
     paths:
     - '**/*.go'
     - '**/*.java'
@@ -24,16 +14,6 @@
     runs-on: ubuntu-latest
     strategy:
       matrix:
-<<<<<<< HEAD
-        driver: [ mongodb ]
-        include:
-        # - driver: mysql
-        #   test_name: TestMySQLPerformance
-        # - driver: postgres
-        #   test_name: TestPostgresPerformance
-        # - driver: oracle
-        #   test_name: TestOraclePerformance
-=======
         driver: [ mysql, postgres, oracle, mongodb ]
         include:
         - driver: mysql
@@ -42,7 +22,6 @@
           test_name: TestPostgresPerformance
         - driver: oracle
           test_name: TestOraclePerformance
->>>>>>> 1f1e944e
         - driver: mongodb
           test_name: TestMongodbPerformance
 
@@ -61,41 +40,6 @@
         distribution: 'temurin'
         java-version: '17'
 
-<<<<<<< HEAD
-    - name: Start Test Infrastructure
-      run: |
-        docker compose -f ./drivers/mysql/docker-compose.yml up -d
-        docker compose -f ./drivers/postgres/docker-compose.yml up -d
-        docker compose -f ./destination/iceberg/local-test/docker-compose.yml up minio mc postgres spark-iceberg -d
-
-    # - name: Wait for MySQL
-    #   uses: nick-fields/retry@v2
-    #   with:
-    #     timeout_minutes: 5
-    #     max_attempts: 30
-    #     retry_wait_seconds: 5
-    #     command: |
-    #       docker exec olake_mysql-test mysql -h localhost -u root -p${{ env.MYSQL_ROOT_PASSWORD }} -e "SELECT 1"
-
-    # - name: Wait for PostgreSQL
-    #   uses: nick-fields/retry@v2
-    #   with:
-    #     timeout_minutes: 5
-    #     max_attempts: 30
-    #     retry_wait_seconds: 5
-    #     command: |
-    #       docker exec olake_postgres-test psql -h localhost -U postgres -d postgres -c "SELECT 1"
-
-    - name: Set up Data Directories
-      run: |
-        sudo mkdir -p /home/runner/work/olake-vishal/olake-vishal/destination/iceberg/local-test/data/postgres-data
-        sudo mkdir -p /home/runner/work/olake-vishal/olake-vishal/destination/iceberg/local-test/data/minio-data
-        sudo mkdir -p /home/runner/work/olake-vishal/olake-vishal/destination/iceberg/local-test/data/ivy-cache
-        sudo chown -R 999:999 /home/runner/work/olake-vishal/olake-vishal/destination/iceberg/local-test/data
-        sudo chmod -R 777 /home/runner/work/olake-vishal/olake-vishal/destination/iceberg/local-test/data
-
-=======
->>>>>>> 1f1e944e
     - name: Install Go Dependencies
       run: go mod download
 
@@ -123,25 +67,6 @@
     - name: Create testconfig directories
       run: |
         mkdir -p ./drivers/${{ matrix.driver }}/internal/testconfig
-<<<<<<< HEAD
-
-    - name: Create source.json from secrets
-      run: |
-        echo '${{ secrets.MYSQL_SOURCE_JSON }}' > ./drivers/mysql/internal/testconfig/source.json
-        echo '${{ secrets.POSTGRES_SOURCE_JSON }}' > ./drivers/postgres/internal/testconfig/source.json
-        echo '${{ secrets.ORACLE_SOURCE_JSON }}' > ./drivers/oracle/internal/testconfig/source.json
-        echo '${{ secrets.MONGODB_SOURCE_JSON }}' > ./drivers/mongodb/internal/testconfig/source.json
-
-    - name: Create destination.json from secrets
-      run: |
-        echo '${{ secrets.DESTINATION_JSON }}' > ./drivers/${{ matrix.driver }}/internal/testconfig/destination.json
-
-    - name: Create benchmark files
-      run: |
-        echo '${{ secrets.BENCHMARK_JSON }}' > ./drivers/${{ matrix.driver }}/internal/testconfig/benchmark.json
-        echo '${{ secrets.BENCHMARK_CDC_JSON }}' > ./drivers/${{ matrix.driver }}/internal/testconfig/benchmark_cdc.json
-
-=======
 
     - name: Create source.json from secrets
       run: |
@@ -165,7 +90,6 @@
         echo '${{ secrets.MONGODB_BENCHMARK_JSON }}' > ./drivers/mongodb/internal/testconfig/benchmark.json
         echo '${{ secrets.MONGODB_BENCHMARK_CDC_JSON }}' > ./drivers/mongodb/internal/testconfig/benchmark_cdc.json
 
->>>>>>> 1f1e944e
     - name: Run Performance Test for ${{ matrix.driver }}
       run: |
         cd ./drivers/${{ matrix.driver }}/internal
