package types

// Message is a dto for olake output row representation
type Message struct {
	Type             MessageType            `json:"type"`
	Log              *Log                   `json:"log,omitempty"`
	ConnectionStatus *StatusRow             `json:"connectionStatus,omitempty"`
	State            *State                 `json:"state,omitempty"`
	Catalog          *Catalog               `json:"catalog,omitempty"`
	Action           *ActionRow             `json:"action,omitempty"`
	Spec             map[string]interface{} `json:"spec,omitempty"`
}

type ActionRow struct {
	// Type Action `json:"type"`
	// Add alter
	// add create
	// add drop
	// add truncate
}

// Log is a dto for airbyte logs serialization
type Log struct {
	Level   string `json:"level,omitempty"`
	Message string `json:"message,omitempty"`
}

// StatusRow is a dto for airbyte result status serialization
type StatusRow struct {
	Status  ConnectionStatus `json:"status,omitempty"`
	Message string           `json:"message,omitempty"`
}

type StreamMetadata struct {
	SplitColumn    string `json:"split_column"`
	PartitionRegex string `json:"partition_regex"`
	StreamName     string `json:"stream_name"`
<<<<<<< HEAD
	AppendMode     bool   `json:"append_mode"`
=======
	Normalization  bool   `json:"normalization" default:"false"`
>>>>>>> 0f6477f2
}

// ConfiguredCatalog is a dto for formatted airbyte catalog serialization
type Catalog struct {
	SelectedStreams map[string][]StreamMetadata `json:"selected_streams,omitempty"`
	Streams         []*ConfiguredStream         `json:"streams,omitempty"`
}

func GetWrappedCatalog(streams []*Stream) *Catalog {
	catalog := &Catalog{
		Streams:         []*ConfiguredStream{},
		SelectedStreams: make(map[string][]StreamMetadata),
	}
	// Loop through each stream and populate Streams and SelectedStreams
	for _, stream := range streams {
		// Create ConfiguredStream and append to Streams
		catalog.Streams = append(catalog.Streams, &ConfiguredStream{
			Stream: stream,
		})
		catalog.SelectedStreams[stream.Namespace] = append(catalog.SelectedStreams[stream.Namespace], StreamMetadata{
			StreamName:     stream.Name,
			PartitionRegex: "",
			AppendMode:     false,
		})
	}

	return catalog
}<|MERGE_RESOLUTION|>--- conflicted
+++ resolved
@@ -35,11 +35,8 @@
 	SplitColumn    string `json:"split_column"`
 	PartitionRegex string `json:"partition_regex"`
 	StreamName     string `json:"stream_name"`
-<<<<<<< HEAD
 	AppendMode     bool   `json:"append_mode"`
-=======
 	Normalization  bool   `json:"normalization" default:"false"`
->>>>>>> 0f6477f2
 }
 
 // ConfiguredCatalog is a dto for formatted airbyte catalog serialization
