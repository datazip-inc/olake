package types

import (
	"errors"
	"sync"
	"sync/atomic"

	"github.com/datazip-inc/olake/logger"
	"github.com/goccy/go-json"
)

type StateType string

const (
	// Global Type indicates that the connector solely acts on Globally shared state across streams
	GlobalType StateType = "GLOBAL"
	// Streme Type indicates that the connector solely acts on individual stream state
	StreamType StateType = "STREAM"
	// Mixed type indicates that the connector works with a mix of Globally shared and
	// Individual stream state (Note: not being used yet but in plan)
	MixedType StateType = "MIXED"
	// constant key for chunks
	ChunksKey = "chunks"
)

// TODO: Add validation tags; Write custom unmarshal that triggers validation
// State is a dto for airbyte state serialization
type State struct {
	*sync.Mutex `json:"-"`
	Type        StateType      `json:"type"`
	Global      any            `json:"global,omitempty"`
	Streams     []*StreamState `json:"streams,omitempty"`
}

var (
	ErrStateMissing       = errors.New("stream missing from state")
	ErrStateCursorMissing = errors.New("cursor field missing from state")
)

func (s *State) SetType(typ StateType) {
	s.Type = typ
}

// func (s *State) Add(stream, namespace string, field string, value any) {
// 	s.Streams = append(s.Streams, &StreamState{
// 		Stream:    stream,
// 		Namespace: namespace,
// 		State: map[string]any{
// 			field: value,
// 		},
// 	})
// }

// func (s *State) Get(streamName, namespace string) map[string]any {
// 	for _, stream := range s.Streams {
// 		if stream.Stream == streamName && stream.Namespace == namespace {
// 			return stream.State
// 		}
// 	}

// 	return nil
// }

func (s *State) isZero() bool {
	return s.Global == nil && len(s.Streams) == 0
}

func (s *State) MarshalJSON() ([]byte, error) {
	if s.isZero() {
		return json.Marshal(nil)
	}

	type Alias State
	p := Alias(*s)

	populatedStreams := []*StreamState{}
	for _, stream := range p.Streams {
		if stream.HoldsValue.Load() {
			populatedStreams = append(populatedStreams, stream)
		}
	}

	p.Streams = populatedStreams
	return json.Marshal(p)
}

func (s *State) LogState() {
	if s.isZero() {
		logger.Info("state is empty")
		return
	}
	s.Lock()
	defer s.Unlock()

	message := Message{
		Type:  StateMessage,
		State: s,
	}
	logger.Info(message)

	// log to file
	err := logger.FileLogger(message.State, "state", ".json")
	if err != nil {
		logger.Fatalf("failed to create state file: %s", err)
	}
}

// Chunk struct that holds status, min, and max values
type Chunk struct {
<<<<<<< HEAD
	Min string `json:"min"`
	Max string `json:"max"`
=======
	Min any `json:"min"`
	Max any `json:"max"`
>>>>>>> 2efdf819
}

type StreamState struct {
	*sync.Mutex `json:"-"`
	HoldsValue  atomic.Bool `json:"-"` // If State holds some value and should not be excluded during unmarshaling then value true

	Stream    string   `json:"stream"`
	Namespace string   `json:"namespace"`
	SyncMode  string   `json:"sync_mode"`
	State     sync.Map `json:"state"`
}

// MarshalJSON custom marshaller to handle sync.Map encoding
func (s *StreamState) MarshalJSON() ([]byte, error) {
	// Create a map to temporarily store data for JSON marshaling
	stateMap := make(map[string]interface{})
	s.State.Range(func(key, value interface{}) bool {
		strKey, ok := key.(string)
		if !ok {
			return false
		}
		stateMap[strKey] = value
		return true
	})

	// Create an alias to avoid infinite recursion
	type Alias StreamState
	return json.Marshal(&struct {
		*Alias
		State map[string]interface{} `json:"state"`
	}{
		Alias: (*Alias)(s),
		State: stateMap,
	})
}

// UnmarshalJSON custom unmarshaller to handle sync.Map decoding
func (s *StreamState) UnmarshalJSON(data []byte) error {
	// Create a temporary structure to unmarshal JSON into
	type Alias StreamState
	aux := &struct {
		*Alias
		State map[string]interface{} `json:"state"`
	}{
		Alias: (*Alias)(s),
	}

	if err := json.Unmarshal(data, &aux); err != nil {
		return err
	}

	// Populate sync.Map with the data from temporary map
	for key, value := range aux.State {
		s.State.Store(key, value)
	}

	if len(aux.State) > 0 {
		s.HoldsValue.Store(true)
	}
	if rawChunks, exists := aux.State[ChunksKey]; exists {
		if chunkList, ok := rawChunks.([]interface{}); ok {
			chunksJSON, err := json.Marshal(chunkList)
			if err != nil {
				return err
			}

			var chunks []Chunk
			if err := json.Unmarshal(chunksJSON, &chunks); err != nil {
				return err
			}

			// Create a new Set[Chunk] and add chunks to it
			chunkSet := NewSet[Chunk](chunks...) // Assuming you have a NewSet function
			// Store the *Set[Chunk] in State
			s.State.Store(ChunksKey, chunkSet)
		}
	}
	return nil
}

func NewGlobalState[T GlobalState](state T) *Global[T] {
	return &Global[T]{
		State:   state,
		Streams: NewSet[string](),
	}
}

type GlobalState interface {
	IsEmpty() bool
}

type Global[T GlobalState] struct {
	// Global State shared by streams
	State T `json:"state"`
	// Attaching Streams to Global State helps in recognizing the tables that the state belongs to.
	//
	// This results in helping connector determine what streams were synced during the last sync in
	// Group read. and also helps connectors to migrate from incremental to CDC Read without the need to
	// full load with the help of using cursor value and field as recovery cursor for CDC
	Streams *Set[string] `json:"streams"`
}

func (g *Global[T]) MarshalJSON() ([]byte, error) {
	if any(g.State).(GlobalState).IsEmpty() {
		return json.Marshal(nil)
	}

	type Alias Global[T]
	p := Alias(*g)

	return json.Marshal(p)
}

func (g *Global[T]) UnmarshalJSON(data []byte) error {
	// Define a type alias to avoid recursion
	type Alias Global[T]

	// Create a temporary alias value to unmarshal into
	var temp Alias

	temp.Streams = NewSet[string]()

	err := json.Unmarshal(data, &temp)
	if err != nil {
		return err
	}

	*g = Global[T](temp)
	return nil
}<|MERGE_RESOLUTION|>--- conflicted
+++ resolved
@@ -107,13 +107,8 @@
 
 // Chunk struct that holds status, min, and max values
 type Chunk struct {
-<<<<<<< HEAD
-	Min string `json:"min"`
-	Max string `json:"max"`
-=======
 	Min any `json:"min"`
 	Max any `json:"max"`
->>>>>>> 2efdf819
 }
 
 type StreamState struct {
