--- conflicted
+++ resolved
@@ -341,65 +341,4 @@
 		}
 	}
 	return nil
-<<<<<<< HEAD
-=======
-}
-
-func NewGlobalState[T GlobalState](state T) *Global[T] {
-	return &Global[T]{
-		State:   state,
-		Streams: NewSet[string](),
-	}
-}
-
-type GlobalState interface {
-	IsEmpty() bool
-}
-
-type Global[T GlobalState] struct {
-	// Global State shared by streams
-	State T `json:"state"`
-	// Attaching Streams to Global State helps in recognizing the tables that the state belongs to.
-	//
-	// This results in helping connector determine what streams were synced during the last sync in
-	// Group read. and also helps connectors to migrate from incremental to CDC Read without the need to
-	// full load with the help of using cursor value and field as recovery cursor for CDC
-	Streams *Set[string] `json:"streams"`
-}
-
-func (g *Global[T]) MarshalJSON() ([]byte, error) {
-	if any(g.State).(GlobalState).IsEmpty() {
-		return json.Marshal(nil)
-	}
-
-	type Alias Global[T]
-	p := Alias(*g)
-
-	return json.Marshal(p)
-}
-
-func (g *Global[T]) UnmarshalJSON(data []byte) error {
-	// Define a type alias to avoid recursion
-	type Alias Global[T]
-
-	// Create a temporary alias value to unmarshal into
-	var temp Alias
-
-	temp.Streams = NewSet[string]()
-
-	err := json.Unmarshal(data, &temp)
-	if err != nil {
-		return err
-	}
-
-	*g = Global[T](temp)
-	return nil
-}
-func NewState(typ StateType) *State {
-	return &State{
-		RWMutex: &sync.RWMutex{},
-		Type:    typ,
-		Streams: []*StreamState{},
-	}
->>>>>>> 90becb9a
 }