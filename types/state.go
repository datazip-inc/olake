package types

import (
	"errors"
	"sync"
	"sync/atomic"

	"github.com/goccy/go-json"
)

type StateType string

const (
	// Global Type indicates that the connector solely acts on Globally shared state across streams
	GlobalType StateType = "GLOBAL"
	// Streme Type indicates that the connector solely acts on individual stream state
	StreamType StateType = "STREAM"
	// Mixed type indicates that the connector works with a mix of Globally shared and
	// Individual stream state (Note: not being used yet but in plan)
	MixedType StateType = "MIXED"
	// constant key for chunks
	ChunksKey = "chunks"
)

// TODO: Add validation tags; Write custom unmarshal that triggers validation
// State is a dto for airbyte state serialization
type State struct {
	*sync.Mutex `json:"-"`
	Type        StateType      `json:"type"`
	Global      any            `json:"global,omitempty"`
	Streams     []*StreamState `json:"streams,omitempty"`
}

var (
	ErrStateMissing       = errors.New("stream missing from state")
	ErrStateCursorMissing = errors.New("cursor field missing from state")
)

func (s *State) SetType(typ StateType) {
	s.Type = typ
}

// func (s *State) Add(stream, namespace string, field string, value any) {
// 	s.Streams = append(s.Streams, &StreamState{
// 		Stream:    stream,
// 		Namespace: namespace,
// 		State: map[string]any{
// 			field: value,
// 		},
// 	})
// }

// func (s *State) Get(streamName, namespace string) map[string]any {
// 	for _, stream := range s.Streams {
// 		if stream.Stream == streamName && stream.Namespace == namespace {
// 			return stream.State
// 		}
// 	}

// 	return nil
// }

func (s *State) IsZero() bool {
	return s.Global == nil && len(s.Streams) == 0
}

func (s *State) MarshalJSON() ([]byte, error) {
	if s.IsZero() {
		return json.Marshal(nil)
	}

	type Alias State
	p := Alias(*s)

	populatedStreams := []*StreamState{}
	for _, stream := range p.Streams {
		if stream.HoldsValue.Load() {
			populatedStreams = append(populatedStreams, stream)
		}
	}

	p.Streams = populatedStreams
	return json.Marshal(p)
}

// Chunk struct that holds status, min, and max values
type Chunk struct {
	Status string `json:"status"`
	Min    string `json:"min"`
	Max    string `json:"max"`
}

type StreamState struct {
	*sync.Mutex `json:"-"`
	HoldsValue  atomic.Bool `json:"-"` // If State holds some value and should not be excluded during unmarshaling then value true

	Stream    string   `json:"stream"`
	Namespace string   `json:"namespace"`
	SyncMode  string   `json:"sync_mode"`
	State     sync.Map `json:"state"`
}

// MarshalJSON custom marshaller to handle sync.Map encoding
func (s *StreamState) MarshalJSON() ([]byte, error) {
	// Create a map for cursor data
	cursorMap := make(map[string]interface{})
	chunks := []Chunk{}
	// Serialize the Cursor sync.Map (map it to "cursor")
	s.State.Range(func(key, value interface{}) bool {
		strKey, ok := key.(string)
		if !ok {
			return false
		}
		if chunk, ok := value.(Chunk); ok {
			if chunk.Status != "succeed" {
				chunks = append(chunks, chunk)
			}
		} else {
			cursorMap[strKey] = value
		}
		return true
	})
	type customState struct {
		Cursor map[string]interface{} `json:"cdc_cursor"`
		Chunks []Chunk                `json:"chunks"`
	}

	// Create an alias to avoid infinite recursion
	type Alias StreamState
	return json.Marshal(&struct {
		*Alias
		State customState `json:"state"`
	}{
		Alias: (*Alias)(s),
		State: customState{
			Cursor: cursorMap,
			Chunks: chunks,
		},
	})
}

// UnmarshalJSON custom unmarshaller to handle sync.Map decoding
func (s *StreamState) UnmarshalJSON(data []byte) error {
	// Create a temporary structure to unmarshal JSON into
	type Alias StreamState
	aux := &struct {
		*Alias
		State struct {
			Cursor map[string]interface{} `json:"cdc_cursor"`
			Chunks []Chunk                `json:"chunks"`
		} `json:"state"`
	}{
		Alias: (*Alias)(s),
	}

	if err := json.Unmarshal(data, &aux); err != nil {
		return err
	}

	// Populate Cursor sync.Map with the data from the "cursor" field
	for key, value := range aux.State.Cursor {
		s.State.Store(key, value)
	}

<<<<<<< HEAD
	// Populate the Chunks slice in reverse order (newest first)
	for i := len(aux.State.Chunks) - 1; i >= 0; i-- {
		chunk := aux.State.Chunks[i]
		s.State.Store(chunk.Min, chunk)
	}
=======
	if len(aux.State) > 0 {
		s.HoldsValue.Store(true)
	}

>>>>>>> fabee18e
	return nil
}

func NewGlobalState[T GlobalState](state T) *Global[T] {
	return &Global[T]{
		State:   state,
		Streams: NewSet[string](),
	}
}

type GlobalState interface {
	IsEmpty() bool
}

type Global[T GlobalState] struct {
	// Global State shared by streams
	State T `json:"state"`
	// Attaching Streams to Global State helps in recognizing the tables that the state belongs to.
	//
	// This results in helping connector determine what streams were synced during the last sync in
	// Group read. and also helps connectors to migrate from incremental to CDC Read without the need to
	// full load with the help of using cursor value and field as recovery cursor for CDC
	Streams *Set[string] `json:"streams"`
}

func (g *Global[T]) MarshalJSON() ([]byte, error) {
	if any(g.State).(GlobalState).IsEmpty() {
		return json.Marshal(nil)
	}

	type Alias Global[T]
	p := Alias(*g)

	return json.Marshal(p)
}

func (g *Global[T]) UnmarshalJSON(data []byte) error {
	// Define a type alias to avoid recursion
	type Alias Global[T]

	// Create a temporary alias value to unmarshal into
	var temp Alias

	temp.Streams = NewSet[string]()

	err := json.Unmarshal(data, &temp)
	if err != nil {
		return err
	}

	*g = Global[T](temp)
	return nil
}<|MERGE_RESOLUTION|>--- conflicted
+++ resolved
@@ -162,18 +162,15 @@
 		s.State.Store(key, value)
 	}
 
-<<<<<<< HEAD
+	if len(aux.State) > 0 {
+		s.HoldsValue.Store(true)
+	}
+
 	// Populate the Chunks slice in reverse order (newest first)
 	for i := len(aux.State.Chunks) - 1; i >= 0; i-- {
 		chunk := aux.State.Chunks[i]
 		s.State.Store(chunk.Min, chunk)
 	}
-=======
-	if len(aux.State) > 0 {
-		s.HoldsValue.Store(true)
-	}
-
->>>>>>> fabee18e
 	return nil
 }
 
