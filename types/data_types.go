package types

import (
	"time"

	"github.com/datazip-inc/olake/constants"
	"github.com/parquet-go/parquet-go"
)

type DataType string

const (
	Null           DataType = "null"
	Int32          DataType = "integer_small"
	Int64          DataType = "integer"
	Float32        DataType = "number_small"
	Float64        DataType = "number"
	String         DataType = "string"
	Bool           DataType = "boolean"
	Object         DataType = "object"
	Array          DataType = "array"
	Unknown        DataType = "unknown"
	Timestamp      DataType = "timestamp"
	TimestampMilli DataType = "timestamp_milli" // storing datetime up to 3 precisions
	TimestampMicro DataType = "timestamp_micro" // storing datetime up to 6 precisions
	TimestampNano  DataType = "timestamp_nano"  // storing datetime up to 9 precisions
)

// Tree Representation of TypeWeights
//
//                              5 (String)
//                            /       	   \
//             3 (Float64)   /              \ 9 (TimestampNano)
//                         /  \             /
//             2 (Int64)  /    \4(Float32) / 8 (TimestampMicro)
//                       /                /
//            1 (Int32) /                / 7 (TimestampMilli)
//                     /                /
//           0 (Bool) /                / 6 (Timestamp)
//

var TypeWeights = map[DataType]int{
	Bool:           0,
	Int32:          1,
	Int64:          2,
	Float64:        3,
	Float32:        4,
	String:         5,
	TimestampNano:  9,
	TimestampMicro: 8,
	TimestampMilli: 7,
	Timestamp:      6,
}

var RawSchema = map[string]DataType{
	constants.StringifiedData: String,
	constants.CdcTimestamp:    Timestamp,
	constants.OlakeTimestamp:  Timestamp,
	constants.OpType:          String,
	constants.OlakeID:         String,
}

type Record map[string]any

type RawRecord struct {
	Data           map[string]any `parquet:"data,json"`
	OlakeID        string         `parquet:"_olake_id"`
	OlakeTimestamp time.Time      `parquet:"_olake_timestamp"`
	OperationType  string         `parquet:"_op_type"`       // "r" for read/backfill, "c" for create, "u" for update, "d" for delete
	CdcTimestamp   *time.Time     `parquet:"_cdc_timestamp"` // pointer because it will only be available for cdc sync
}

func CreateRawRecord(olakeID string, data map[string]any, operationType string, cdcTimestamp *time.Time) RawRecord {
	return RawRecord{
		OlakeID:       olakeID,
		Data:          data,
		OperationType: operationType,
		CdcTimestamp:  cdcTimestamp,
	}
}

<<<<<<< HEAD
// ToRecord converts a RawRecord to a Record map with all metadata included
// This is the centralized function to avoid DRY violations across writers
func (r RawRecord) ToRecord() Record {
	if r.Data == nil {
		r.Data = make(map[string]any)
	}
	
	// Create record with pre-allocated capacity for better performance
	record := make(Record, len(r.Data)+4) // +4 for metadata fields
	
	// Copy all data fields in single iteration
	for key, value := range r.Data {
		record[key] = value
	}
	
	// Add Olake metadata fields with current timestamp
	record[constants.OlakeID] = r.OlakeID
	record[constants.OlakeTimestamp] = time.Now().UTC()
	record[constants.OpType] = r.OperationType
	if r.CdcTimestamp != nil {
		record[constants.CdcTimestamp] = *r.CdcTimestamp
	}
	
	return record
}

// RecordToRawRecord converts a Record map back to RawRecord structure with proper error handling
func RecordToRawRecord(record Record) RawRecord {
	if record == nil {
		return RawRecord{Data: make(map[string]any)}
	}
	
	rawRecord := RawRecord{
		Data: make(map[string]any, len(record)), // Pre-allocate with estimated capacity
	}
	
	// Extract metadata fields with safe type assertions
	if olakeID, exists := record[constants.OlakeID]; exists && olakeID != nil {
		if id, ok := olakeID.(string); ok {
			rawRecord.OlakeID = id
		}
	}
	
	if olakeTimestamp, exists := record[constants.OlakeTimestamp]; exists && olakeTimestamp != nil {
		if ts, ok := olakeTimestamp.(time.Time); ok {
			rawRecord.OlakeTimestamp = ts
		}
	}
	
	if opType, exists := record[constants.OpType]; exists && opType != nil {
		if op, ok := opType.(string); ok {
			rawRecord.OperationType = op
		}
	}
	
	if cdcTimestamp, exists := record[constants.CdcTimestamp]; exists && cdcTimestamp != nil {
		if ts, ok := cdcTimestamp.(time.Time); ok {
			rawRecord.CdcTimestamp = &ts
		}
	}
	
	// Copy data fields (excluding metadata fields) in single iteration
	for key, value := range record {
		if !isMetadataField(key) {
			rawRecord.Data[key] = value
		}
	}
	
	return rawRecord
}

// isMetadataField checks if a field is an Olake metadata field
// This centralizes the metadata field checking logic
func isMetadataField(key string) bool {
	return key == constants.OlakeID || 
		   key == constants.OlakeTimestamp || 
		   key == constants.OpType || 
		   key == constants.CdcTimestamp
}

// ToRecords converts a slice of RawRecord to Records efficiently
// Uses pre-allocation to minimize memory allocations
func ToRecords(rawRecords []RawRecord) []Record {
	if rawRecords == nil {
		return nil
	}
	
	records := make([]Record, len(rawRecords))
	for i, rawRecord := range rawRecords {
		records[i] = rawRecord.ToRecord()
	}
	return records
}

// Flattener interface matches the typeutils Flattener for centralized processing
type Flattener interface {
	Flatten(data Record) (Record, error)
}

// ProcessRawRecordToRecord creates a Record from RawRecord with flattening
// This centralizes the common logic used by both Iceberg and Parquet writers
func ProcessRawRecordToRecord(rawRecord RawRecord, flattener Flattener) (Record, error) {
	// Create Record map with all data and olake metadata
	record := make(Record)
	
	// Copy data fields
	for key, value := range rawRecord.Data {
		record[key] = value
	}
	
	// Add olake metadata directly to the same map
	record[constants.OlakeID] = rawRecord.OlakeID
	record[constants.OlakeTimestamp] = time.Now().UTC()
	record[constants.OpType] = rawRecord.OperationType
	if rawRecord.CdcTimestamp != nil {
		record[constants.CdcTimestamp] = *rawRecord.CdcTimestamp
	}

	// Flatten the entire record (data + metadata)
	flattenedRecord, err := flattener.Flatten(record)
	if err != nil {
		return nil, err
	}

	return flattenedRecord, nil
}



=======
func GetParquetRawSchema() *parquet.Schema {
	return parquet.NewSchema("RawRecord", parquet.Group{
		"data":             parquet.JSON(),
		"_olake_id":        parquet.String(),
		"_olake_timestamp": parquet.Timestamp(parquet.Microsecond),
		"_op_type":         parquet.String(),
		"_cdc_timestamp":   parquet.Optional(parquet.Timestamp(parquet.Microsecond)),
	})
}

>>>>>>> 9c239847
func (d DataType) ToNewParquet() parquet.Node {
	var n parquet.Node

	switch d {
	case Int32:
		n = parquet.Leaf(parquet.Int32Type)
	case Float32:
		n = parquet.Leaf(parquet.FloatType)
	case Int64:
		n = parquet.Leaf(parquet.Int64Type)
	case Float64:
		n = parquet.Leaf(parquet.DoubleType)
	case String:
		n = parquet.String()
	case Bool:
		n = parquet.Leaf(parquet.BooleanType)
	case Timestamp, TimestampMilli, TimestampMicro, TimestampNano:
		n = parquet.Timestamp(parquet.Microsecond)
	case Object, Array:
		// Ensure proper handling of nested structures
		n = parquet.String()
	default:
		n = parquet.Leaf(parquet.ByteArrayType)
	}

	n = parquet.Optional(n) // Ensure the field is nullable
	return n
}

func (d DataType) ToIceberg() string {
	switch d {
	case Bool:
		return "boolean"
	case Int32:
		return "int"
	case Int64:
		return "long"
	case Float32:
		return "float"
	case Float64:
		return "double"
	case Timestamp, TimestampMilli, TimestampMicro, TimestampNano:
		return "timestamptz" // use with timezone as we use default utc
	default:
		return "string"
	}
}

func IcebergTypeToDatatype(d string) DataType {
	switch d {
	case "boolean":
		return Bool
	case "int":
		return Int32
	case "long":
		return Int64
	case "float":
		return Float32
	case "double":
		return Float64
	case "timestamptz":
		return TimestampMilli
	default:
		return String
	}
}<|MERGE_RESOLUTION|>--- conflicted
+++ resolved
@@ -79,7 +79,6 @@
 	}
 }
 
-<<<<<<< HEAD
 // ToRecord converts a RawRecord to a Record map with all metadata included
 // This is the centralized function to avoid DRY violations across writers
 func (r RawRecord) ToRecord() Record {
@@ -209,7 +208,6 @@
 
 
 
-=======
 func GetParquetRawSchema() *parquet.Schema {
 	return parquet.NewSchema("RawRecord", parquet.Group{
 		"data":             parquet.JSON(),
@@ -220,7 +218,6 @@
 	})
 }
 
->>>>>>> 9c239847
 func (d DataType) ToNewParquet() parquet.Node {
 	var n parquet.Node
 
