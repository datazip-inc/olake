package driver

import (
	"context"
	"database/sql"
	"fmt"
	"sort"
	"strings"

	"github.com/datazip-inc/olake/destination"
	"github.com/datazip-inc/olake/drivers/abstract"
	"github.com/datazip-inc/olake/pkg/jdbc"
	"github.com/datazip-inc/olake/types"
	"github.com/datazip-inc/olake/utils"
	"github.com/datazip-inc/olake/utils/logger"
)

const chunkSize int64 = 500000 // Default chunk size for MySQL

func (m *MySQL) ChunkIterator(ctx context.Context, stream types.StreamInterface, chunk types.Chunk, OnMessage abstract.BackfillMsgFn) (err error) {
	parsedFilter, err := m.getParsedFilter(stream)
	if err != nil {
		return fmt.Errorf("failed to parse filter: %s", err)
	}
	// Begin transaction with repeatable read isolation
	return jdbc.WithIsolation(ctx, m.client, func(tx *sql.Tx) error {
		// Build query for the chunk
		pkColumns := stream.GetStream().SourceDefinedPrimaryKey.Array()
		chunkColumn := stream.Self().StreamMetadata.ChunkColumn
		sort.Strings(pkColumns)
		// Get chunks from state or calculate new ones
<<<<<<< HEAD
		stmt := jdbc.MysqlChunkScanQuery(stream, pkColumn, chunk, parsedFilter)
=======
		stmt := utils.Ternary(chunkColumn != "", jdbc.MysqlChunkScanQuery(stream, []string{chunkColumn}, chunk), utils.Ternary(len(pkColumns) > 0, jdbc.MysqlChunkScanQuery(stream, pkColumns, chunk), jdbc.MysqlLimitOffsetScanQuery(stream, chunk))).(string)
		logger.Debugf("Executing chunk query: %s", stmt)
>>>>>>> a53062cb
		setter := jdbc.NewReader(ctx, stmt, 0, func(ctx context.Context, query string, args ...any) (*sql.Rows, error) {
			return tx.QueryContext(ctx, query, args...)
		})
		// Capture and process rows
		return setter.Capture(func(rows *sql.Rows) error {
			record := make(types.Record)
			err := jdbc.MapScan(rows, record, m.dataTypeConverter)
			if err != nil {
				return fmt.Errorf("failed to scan record data as map: %s", err)
			}
			return OnMessage(record)
		})
	})
}

func (m *MySQL) GetOrSplitChunks(ctx context.Context, pool *destination.WriterPool, stream types.StreamInterface) (*types.Set[types.Chunk], error) {
	var approxRowCount int64
	approxRowCountQuery := jdbc.MySQLTableRowsQuery()
	err := m.client.QueryRow(approxRowCountQuery, stream.Name()).Scan(&approxRowCount)
	if err != nil {
		return nil, fmt.Errorf("failed to get approx row count: %s", err)
	}
	pool.AddRecordsToSync(approxRowCount)

	parsedFilter, err := m.getParsedFilter(stream)
	if err != nil {
		return nil, fmt.Errorf("failed to parse filter: %s", err)
	}

	chunks := types.NewSet[types.Chunk]()
<<<<<<< HEAD
	err = jdbc.WithIsolation(ctx, m.client, func(tx *sql.Tx) error {
		// Get primary key column using the provided function
		pkColumn := stream.GetStream().SourceDefinedPrimaryKey.Array()[0]
		// Get table extremes
		minVal, maxVal, err := m.getTableExtremes(stream, pkColumn, tx, parsedFilter)
		if err != nil {
			return err
		}
		if minVal == nil {
			return nil
		}
		chunks.Insert(types.Chunk{
			Min: nil,
			Max: utils.ConvertToString(minVal),
		})
=======
	chunkColumn := stream.Self().StreamMetadata.ChunkColumn
	// Takes the user defined batch size as chunkSize
	splitViaPrimaryKey := func(stream types.StreamInterface, chunks *types.Set[types.Chunk]) error {
		return jdbc.WithIsolation(ctx, m.client, func(tx *sql.Tx) error {
			// Get primary key column using the provided function
			pkColumns := stream.GetStream().SourceDefinedPrimaryKey.Array()
			if chunkColumn != "" {
				pkColumns = []string{chunkColumn}
			}
			sort.Strings(pkColumns)
			// Get table extremes
			minVal, maxVal, err := m.getTableExtremes(stream, pkColumns, tx)
			if err != nil {
				return fmt.Errorf("failed to get table extremes: %s", err)
			}
			if minVal == nil {
				return nil
			}
			chunks.Insert(types.Chunk{
				Min: nil,
				Max: utils.ConvertToString(minVal),
			})
>>>>>>> a53062cb

			logger.Infof("Stream %s extremes - min: %v, max: %v", stream.ID(), utils.ConvertToString(minVal), utils.ConvertToString(maxVal))

			// Generate chunks based on range
			query := jdbc.NextChunkEndQuery(stream, pkColumns, chunkSize)

<<<<<<< HEAD
		// Generate chunks based on range
		query := jdbc.NextChunkEndQuery(stream, pkColumn, chunkSize, parsedFilter)
=======
			currentVal := minVal
			for {
				// Split the current value into parts
				columns := strings.Split(utils.ConvertToString(currentVal), ",")
>>>>>>> a53062cb

				// Create args array with the correct number of arguments for the query
				args := make([]interface{}, 0)
				for columnIndex := 0; columnIndex < len(pkColumns); columnIndex++ {
					// For each column combination in the WHERE clause, we need to add the necessary parts
					for partIndex := 0; partIndex <= columnIndex && partIndex < len(columns); partIndex++ {
						args = append(args, columns[partIndex])
					}
				}
				var nextValRaw interface{}
				err := tx.QueryRow(query, args...).Scan(&nextValRaw)
				if err == sql.ErrNoRows || nextValRaw == nil {
					break
				} else if err != nil {
					return fmt.Errorf("failed to get next chunk end: %w", err)
				}
				if currentVal != nil && nextValRaw != nil {
					chunks.Insert(types.Chunk{
						Min: utils.ConvertToString(currentVal),
						Max: utils.ConvertToString(nextValRaw),
					})
				}
				currentVal = nextValRaw
			}
			if currentVal != nil {
				chunks.Insert(types.Chunk{
					Min: utils.ConvertToString(currentVal),
					Max: nil,
				})
			}

			return nil
		})
	}
	limitOffsetChunking := func(chunks *types.Set[types.Chunk]) error {
		return jdbc.WithIsolation(ctx, m.client, func(tx *sql.Tx) error {
			chunks.Insert(types.Chunk{
				Min: nil,
				Max: utils.ConvertToString(chunkSize),
			})
			lastChunk := chunkSize
			for lastChunk < approxRowCount {
				chunks.Insert(types.Chunk{
					Min: utils.ConvertToString(lastChunk),
					Max: utils.ConvertToString(lastChunk + chunkSize),
				})
				lastChunk += chunkSize
			}
			chunks.Insert(types.Chunk{
				Min: utils.ConvertToString(lastChunk),
				Max: nil,
			})
			return nil
		})
	}

	if stream.GetStream().SourceDefinedPrimaryKey.Len() > 0 || chunkColumn != "" {
		err = splitViaPrimaryKey(stream, chunks)
	} else {
		err = limitOffsetChunking(chunks)
	}
	return chunks, err
}

<<<<<<< HEAD
func (m *MySQL) getTableExtremes(stream types.StreamInterface, pkColumn string, tx *sql.Tx, parsedFilter string) (min, max any, err error) {
	query := jdbc.MinMaxQuery(stream, pkColumn)
	if parsedFilter != "" {
		query = fmt.Sprintf("%s WHERE %s", query, parsedFilter)
	}
=======
func (m *MySQL) getTableExtremes(stream types.StreamInterface, pkColumns []string, tx *sql.Tx) (min, max any, err error) {
	query := jdbc.MinMaxQueryMySQL(stream, pkColumns)
>>>>>>> a53062cb
	err = tx.QueryRow(query).Scan(&min, &max)
	return min, max, err
<<<<<<< HEAD
}
func (m *MySQL) calculateChunkSize(stream types.StreamInterface) (int, error) {
	var totalRecords int
	query := jdbc.MySQLTableRowsQuery()
	err := m.client.QueryRow(query, stream.Name()).Scan(&totalRecords)
	if err != nil {
		return 0, fmt.Errorf("failed to get estimated records count: %s", err)
	}
	// number of chunks based on max threads
	return totalRecords / (m.config.MaxThreads * 8), nil
}

func (m *MySQL) getParsedFilter(stream types.StreamInterface) (string, error) {
	filter := stream.Self().StreamMetadata.Filter
	if filter == "" {
		return "", nil // Return an empty string if no filter
	}
	parsedFilter, err := jdbc.ParseFilter(filter, "mysql") // Use jdbc package for SQL parsing
	if err != nil {
		return "", fmt.Errorf("failed to parse filter: %s", err)
	}
	return parsedFilter, nil
=======
>>>>>>> a53062cb
}<|MERGE_RESOLUTION|>--- conflicted
+++ resolved
@@ -29,12 +29,8 @@
 		chunkColumn := stream.Self().StreamMetadata.ChunkColumn
 		sort.Strings(pkColumns)
 		// Get chunks from state or calculate new ones
-<<<<<<< HEAD
-		stmt := jdbc.MysqlChunkScanQuery(stream, pkColumn, chunk, parsedFilter)
-=======
 		stmt := utils.Ternary(chunkColumn != "", jdbc.MysqlChunkScanQuery(stream, []string{chunkColumn}, chunk), utils.Ternary(len(pkColumns) > 0, jdbc.MysqlChunkScanQuery(stream, pkColumns, chunk), jdbc.MysqlLimitOffsetScanQuery(stream, chunk))).(string)
 		logger.Debugf("Executing chunk query: %s", stmt)
->>>>>>> a53062cb
 		setter := jdbc.NewReader(ctx, stmt, 0, func(ctx context.Context, query string, args ...any) (*sql.Rows, error) {
 			return tx.QueryContext(ctx, query, args...)
 		})
@@ -65,23 +61,6 @@
 	}
 
 	chunks := types.NewSet[types.Chunk]()
-<<<<<<< HEAD
-	err = jdbc.WithIsolation(ctx, m.client, func(tx *sql.Tx) error {
-		// Get primary key column using the provided function
-		pkColumn := stream.GetStream().SourceDefinedPrimaryKey.Array()[0]
-		// Get table extremes
-		minVal, maxVal, err := m.getTableExtremes(stream, pkColumn, tx, parsedFilter)
-		if err != nil {
-			return err
-		}
-		if minVal == nil {
-			return nil
-		}
-		chunks.Insert(types.Chunk{
-			Min: nil,
-			Max: utils.ConvertToString(minVal),
-		})
-=======
 	chunkColumn := stream.Self().StreamMetadata.ChunkColumn
 	// Takes the user defined batch size as chunkSize
 	splitViaPrimaryKey := func(stream types.StreamInterface, chunks *types.Set[types.Chunk]) error {
@@ -104,22 +83,22 @@
 				Min: nil,
 				Max: utils.ConvertToString(minVal),
 			})
->>>>>>> a53062cb
 
 			logger.Infof("Stream %s extremes - min: %v, max: %v", stream.ID(), utils.ConvertToString(minVal), utils.ConvertToString(maxVal))
+
+			// Calculate optimal chunk size based on table statistics
+			chunkSize, err := m.calculateChunkSize(stream)
+			if err != nil {
+				return fmt.Errorf("failed to calculate chunk size: %s", err)
+			}
 
 			// Generate chunks based on range
 			query := jdbc.NextChunkEndQuery(stream, pkColumns, chunkSize)
 
-<<<<<<< HEAD
-		// Generate chunks based on range
-		query := jdbc.NextChunkEndQuery(stream, pkColumn, chunkSize, parsedFilter)
-=======
 			currentVal := minVal
 			for {
 				// Split the current value into parts
 				columns := strings.Split(utils.ConvertToString(currentVal), ",")
->>>>>>> a53062cb
 
 				// Create args array with the correct number of arguments for the query
 				args := make([]interface{}, 0)
@@ -184,19 +163,10 @@
 	return chunks, err
 }
 
-<<<<<<< HEAD
-func (m *MySQL) getTableExtremes(stream types.StreamInterface, pkColumn string, tx *sql.Tx, parsedFilter string) (min, max any, err error) {
-	query := jdbc.MinMaxQuery(stream, pkColumn)
-	if parsedFilter != "" {
-		query = fmt.Sprintf("%s WHERE %s", query, parsedFilter)
-	}
-=======
 func (m *MySQL) getTableExtremes(stream types.StreamInterface, pkColumns []string, tx *sql.Tx) (min, max any, err error) {
 	query := jdbc.MinMaxQueryMySQL(stream, pkColumns)
->>>>>>> a53062cb
 	err = tx.QueryRow(query).Scan(&min, &max)
 	return min, max, err
-<<<<<<< HEAD
 }
 func (m *MySQL) calculateChunkSize(stream types.StreamInterface) (int, error) {
 	var totalRecords int
@@ -219,6 +189,4 @@
 		return "", fmt.Errorf("failed to parse filter: %s", err)
 	}
 	return parsedFilter, nil
-=======
->>>>>>> a53062cb
 }