package driver

import (
	"context"
	"database/sql"
	"fmt"
	"sort"
	"strings"

	"github.com/datazip-inc/olake/destination"
	"github.com/datazip-inc/olake/drivers/abstract"
	"github.com/datazip-inc/olake/pkg/jdbc"
	"github.com/datazip-inc/olake/types"
	"github.com/datazip-inc/olake/utils"
	"github.com/datazip-inc/olake/utils/logger"
)

const chunkSize int64 = 500000 // Default chunk size for MySQL

func (m *MySQL) ChunkIterator(ctx context.Context, stream types.StreamInterface, chunk types.Chunk, OnMessage abstract.BackfillMsgFn) (err error) {
	parsedFilter, err := jdbc.SQLFilter(stream, m.Type())
	if err != nil {
		return fmt.Errorf("failed to parse filter during chunk iteration: %s", err)
	}
	// Begin transaction with repeatable read isolation
	return jdbc.WithIsolation(ctx, m.client, func(tx *sql.Tx) error {
		// Build query for the chunk
		pkColumns := stream.GetStream().SourceDefinedPrimaryKey.Array()
		chunkColumn := stream.Self().StreamMetadata.ChunkColumn
		sort.Strings(pkColumns)
		// Get chunks from state or calculate new ones
<<<<<<< HEAD
		stmt := utils.Ternary(chunkColumn != "", jdbc.MysqlChunkScanQuery(stream, []string{chunkColumn}, chunk, parsedFilter), utils.Ternary(len(pkColumns) > 0, jdbc.MysqlChunkScanQuery(stream, pkColumns, chunk, parsedFilter), jdbc.MysqlLimitOffsetScanQuery(stream, chunk, parsedFilter))).(string)
=======
		stmt := ""
		if chunkColumn != "" {
			stmt = jdbc.MysqlChunkScanQuery(stream, []string{chunkColumn}, chunk)
		} else if len(pkColumns) > 0 {
			stmt = jdbc.MysqlChunkScanQuery(stream, pkColumns, chunk)
		} else {
			stmt = jdbc.MysqlLimitOffsetScanQuery(stream, chunk)
		}
>>>>>>> 99f57919
		logger.Debugf("Executing chunk query: %s", stmt)
		setter := jdbc.NewReader(ctx, stmt, 0, func(ctx context.Context, query string, args ...any) (*sql.Rows, error) {
			return tx.QueryContext(ctx, query, args...)
		})
		// Capture and process rows
		return setter.Capture(func(rows *sql.Rows) error {
			record := make(types.Record)
			err := jdbc.MapScan(rows, record, m.dataTypeConverter)
			if err != nil {
				return fmt.Errorf("failed to scan record data as map: %s", err)
			}
			return OnMessage(record)
		})
	})
}

func (m *MySQL) GetOrSplitChunks(ctx context.Context, pool *destination.WriterPool, stream types.StreamInterface) (*types.Set[types.Chunk], error) {
	var approxRowCount int64
	approxRowCountQuery := jdbc.MySQLTableRowsQuery()
	err := m.client.QueryRow(approxRowCountQuery, stream.Name()).Scan(&approxRowCount)
	if err != nil {
		return nil, fmt.Errorf("failed to get approx row count: %s", err)
	}
	pool.AddRecordsToSync(approxRowCount)

	filter, err := jdbc.SQLFilter(stream, m.Type())
	if err != nil {
		return nil, fmt.Errorf("failed to create sql filter during chunk splitting: %s", err)
	}

	chunks := types.NewSet[types.Chunk]()
	chunkColumn := stream.Self().StreamMetadata.ChunkColumn
	// Takes the user defined batch size as chunkSize
	splitViaPrimaryKey := func(stream types.StreamInterface, chunks *types.Set[types.Chunk], filter string) error {
		return jdbc.WithIsolation(ctx, m.client, func(tx *sql.Tx) error {
			// Get primary key column using the provided function
			pkColumns := stream.GetStream().SourceDefinedPrimaryKey.Array()
			if chunkColumn != "" {
				pkColumns = []string{chunkColumn}
			}
			sort.Strings(pkColumns)
			// Get table extremes
			minVal, maxVal, err := m.getTableExtremes(stream, pkColumns, tx, filter)
			if err != nil {
				return fmt.Errorf("failed to get table extremes: %s", err)
			}
			if minVal == nil {
				return nil
			}
			chunks.Insert(types.Chunk{
				Min: nil,
				Max: utils.ConvertToString(minVal),
			})

			logger.Infof("Stream %s extremes - min: %v, max: %v", stream.ID(), utils.ConvertToString(minVal), utils.ConvertToString(maxVal))

			// Generate chunks based on range
			query := jdbc.NextChunkEndQuery(stream, pkColumns, chunkSize, filter)
			currentVal := minVal
			for {
				// Split the current value into parts
				columns := strings.Split(utils.ConvertToString(currentVal), ",")

				// Create args array with the correct number of arguments for the query
				args := make([]interface{}, 0)
				for columnIndex := 0; columnIndex < len(pkColumns); columnIndex++ {
					// For each column combination in the WHERE clause, we need to add the necessary parts
					for partIndex := 0; partIndex <= columnIndex && partIndex < len(columns); partIndex++ {
						args = append(args, columns[partIndex])
					}
				}
				var nextValRaw interface{}
				err := tx.QueryRow(query, args...).Scan(&nextValRaw)
				if err == sql.ErrNoRows || nextValRaw == nil {
					break
				} else if err != nil {
					return fmt.Errorf("failed to get next chunk end: %w", err)
				}
				if currentVal != nil && nextValRaw != nil {
					chunks.Insert(types.Chunk{
						Min: utils.ConvertToString(currentVal),
						Max: utils.ConvertToString(nextValRaw),
					})
				}
				currentVal = nextValRaw
			}
			if currentVal != nil {
				chunks.Insert(types.Chunk{
					Min: utils.ConvertToString(currentVal),
					Max: nil,
				})
			}

			return nil
		})
	}
	limitOffsetChunking := func(chunks *types.Set[types.Chunk]) error {
		return jdbc.WithIsolation(ctx, m.client, func(tx *sql.Tx) error {
			chunks.Insert(types.Chunk{
				Min: nil,
				Max: utils.ConvertToString(chunkSize),
			})
			lastChunk := chunkSize
			for lastChunk < approxRowCount {
				chunks.Insert(types.Chunk{
					Min: utils.ConvertToString(lastChunk),
					Max: utils.ConvertToString(lastChunk + chunkSize),
				})
				lastChunk += chunkSize
			}
			chunks.Insert(types.Chunk{
				Min: utils.ConvertToString(lastChunk),
				Max: nil,
			})
			return nil
		})
	}

	if stream.GetStream().SourceDefinedPrimaryKey.Len() > 0 || chunkColumn != "" {
		err = splitViaPrimaryKey(stream, chunks, filter)
	} else {
		err = limitOffsetChunking(chunks)
	}
	return chunks, err
}

func (m *MySQL) getTableExtremes(stream types.StreamInterface, pkColumns []string, tx *sql.Tx, filter string) (min, max any, err error) {
	query := jdbc.MinMaxQueryMySQL(stream, pkColumns)
	query = utils.Ternary(filter != "", fmt.Sprintf("%s WHERE %s", query, filter), query).(string)
	err = tx.QueryRow(query).Scan(&min, &max)
	return min, max, err
}<|MERGE_RESOLUTION|>--- conflicted
+++ resolved
@@ -29,18 +29,14 @@
 		chunkColumn := stream.Self().StreamMetadata.ChunkColumn
 		sort.Strings(pkColumns)
 		// Get chunks from state or calculate new ones
-<<<<<<< HEAD
-		stmt := utils.Ternary(chunkColumn != "", jdbc.MysqlChunkScanQuery(stream, []string{chunkColumn}, chunk, parsedFilter), utils.Ternary(len(pkColumns) > 0, jdbc.MysqlChunkScanQuery(stream, pkColumns, chunk, parsedFilter), jdbc.MysqlLimitOffsetScanQuery(stream, chunk, parsedFilter))).(string)
-=======
 		stmt := ""
 		if chunkColumn != "" {
-			stmt = jdbc.MysqlChunkScanQuery(stream, []string{chunkColumn}, chunk)
+			stmt = jdbc.MysqlChunkScanQuery(stream, []string{chunkColumn}, chunk, parsedFilter)
 		} else if len(pkColumns) > 0 {
-			stmt = jdbc.MysqlChunkScanQuery(stream, pkColumns, chunk)
+			stmt = jdbc.MysqlChunkScanQuery(stream, pkColumns, chunk, parsedFilter)
 		} else {
-			stmt = jdbc.MysqlLimitOffsetScanQuery(stream, chunk)
+			stmt = jdbc.MysqlLimitOffsetScanQuery(stream, chunk, parsedFilter)
 		}
->>>>>>> 99f57919
 		logger.Debugf("Executing chunk query: %s", stmt)
 		setter := jdbc.NewReader(ctx, stmt, 0, func(ctx context.Context, query string, args ...any) (*sql.Rows, error) {
 			return tx.QueryContext(ctx, query, args...)
