package driver

import (
	"context"
	"fmt"
	"strings"
	"time"

	"github.com/datazip-inc/olake/constants"
	"github.com/datazip-inc/olake/drivers/abstract"
	"github.com/datazip-inc/olake/pkg/binlog"
	"github.com/datazip-inc/olake/pkg/jdbc"
	"github.com/datazip-inc/olake/types"
	"github.com/datazip-inc/olake/utils"
	"github.com/datazip-inc/olake/utils/logger"
	"github.com/datazip-inc/olake/utils/typeutils"
	"github.com/jmoiron/sqlx"

	// MySQL driver
	_ "github.com/go-sql-driver/mysql"
)

// MySQL represents the MySQL database driver
type MySQL struct {
	config     *Config
	client     *sqlx.DB
	CDCSupport bool // indicates if the MySQL instance supports CDC
	cdcConfig  CDC
	BinlogConn *binlog.Connection
	state      *types.State // reference to globally present state
}

// MySQLGlobalState tracks the binlog position and backfilled streams.
type MySQLGlobalState struct {
	ServerID uint32        `json:"server_id"`
	State    binlog.Binlog `json:"state"`
}

func (m *MySQL) CDCSupported() bool {
	return m.CDCSupport
}

// GetConfigRef returns a reference to the configuration
func (m *MySQL) GetConfigRef() abstract.Config {
	m.config = &Config{}
	return m.config
}

// Spec returns the configuration specification
func (m *MySQL) Spec() any {
	return Config{}
}

// Setup establishes the database connection
func (m *MySQL) Setup(ctx context.Context) error {
	err := m.config.Validate()
	if err != nil {
		return fmt.Errorf("failed to validate config: %s", err)
	}
	// Open database connection
	client, err := sqlx.Open("mysql", m.config.URI())
	if err != nil {
		return fmt.Errorf("failed to open database connection: %s", err)
	}
	// Test connection
	ctx, cancel := context.WithTimeout(ctx, 10*time.Second)
	defer cancel()
	// Set connection pool size
	client.SetMaxOpenConns(m.config.MaxThreads)
	if err := client.PingContext(ctx); err != nil {
		return fmt.Errorf("failed to ping database: %s", err)
	}
	found, _ := utils.IsOfType(m.config.UpdateMethod, "intial_wait_time")
	if found {
		logger.Info("Found CDC Configuration")
		cdc := &CDC{}
		if err := utils.Unmarshal(m.config.UpdateMethod, cdc); err != nil {
			return err
		}
		if cdc.InitialWaitTime == 0 {
			// default set 10 sec
			cdc.InitialWaitTime = 10
		}
		m.cdcConfig = *cdc
	}
	m.client = client
	m.config.RetryCount = utils.Ternary(m.config.RetryCount <= 0, 1, m.config.RetryCount+1).(int)
	// Enable CDC support if binlog is configured
	cdcSupported, err := m.IsCDCSupported(ctx)
	if err != nil {
		logger.Warnf("failed to check CDC support: %s", err)
	}
	if !cdcSupported {
		logger.Warnf("CDC is not supported")
	}
	m.CDCSupport = cdcSupported
	return nil
}

// Type returns the database type
func (m *MySQL) Type() string {
	return string(constants.MySQL)
}

// set state to mysql
func (m *MySQL) SetupState(state *types.State) {
	m.state = state
}

func (m *MySQL) MaxConnections() int {
	return m.config.MaxThreads
}

func (m *MySQL) MaxRetries() int {
	return m.config.RetryCount
}

func (m MySQL) GetStreamNames(ctx context.Context) ([]string, error) {
	logger.Infof("Starting discover for MySQL database %s", m.config.Database)
	query := jdbc.MySQLDiscoverTablesQuery()
	rows, err := m.client.QueryContext(ctx, query, m.config.Database)
	if err != nil {
		return nil, fmt.Errorf("failed to query tables: %s", err)
	}
	defer rows.Close()

	var tableNames []string
	for rows.Next() {
		var tableName, schemaName string
		if err := rows.Scan(&tableName, &schemaName); err != nil {
			return nil, fmt.Errorf("failed to scan table: %s", err)
		}
		tableNames = append(tableNames, fmt.Sprintf("%s.%s", schemaName, tableName))
	}
	return tableNames, nil
}

func (m *MySQL) ProduceSchema(ctx context.Context, streamName string) (*types.Stream, error) {
	produceTableSchema := func(ctx context.Context, streamName string) (*types.Stream, error) {
		logger.Infof("producing type schema for stream [%s]", streamName)
		parts := strings.Split(streamName, ".")
		if len(parts) != 2 {
			return nil, fmt.Errorf("invalid stream name format: %s", streamName)
		}
		schemaName, tableName := parts[0], parts[1]
<<<<<<< HEAD
		stream := types.NewStream(tableName, schemaName).WithSyncMode(types.FULLREFRESH, types.CDC, types.INCREMENTAL)
=======
		stream := types.NewStream(tableName, schemaName)
>>>>>>> 81113f21
		query := jdbc.MySQLTableSchemaQuery()

		rows, err := m.client.QueryContext(ctx, query, schemaName, tableName)
		if err != nil {
			return nil, fmt.Errorf("failed to query column information: %s", err)
		}
		defer rows.Close()

		for rows.Next() {
			var columnName, columnType, dataType, isNullable, columnKey string
			if err := rows.Scan(&columnName, &columnType, &dataType, &isNullable, &columnKey); err != nil {
				return nil, fmt.Errorf("failed to scan column: %s", err)
			}
			if strings.EqualFold("no", isNullable) {
				stream.WithCursorField(columnName)
			}
			datatype := types.Unknown

			if val, found := mysqlTypeToDataTypes[dataType]; found {
				datatype = val
			} else {
				logger.Warnf("Unsupported MySQL type '%s'for column '%s.%s', defaulting to String", dataType, streamName, columnName)
				datatype = types.String
			}
			stream.UpsertField(typeutils.Reformat(columnName), datatype, strings.EqualFold("yes", isNullable))

			// Mark primary keys
			if columnKey == "PRI" {
				stream.WithPrimaryKey(columnName)
			}
		}
		return stream, rows.Err()
	}
	stream, err := produceTableSchema(ctx, streamName)
	if err != nil && ctx.Err() == nil {
		return nil, fmt.Errorf("failed to process table[%s]: %s", streamName, err)
	}
	// // Add all discovered fields as potential cursor fields
	stream.Schema.Properties.Range(func(key, value interface{}) bool {
		// add cursor fields which are not null and having only single type
		if fieldName, ok := key.(string); ok {
			exist, property := stream.Schema.GetProperty(fieldName)
			if exist && property.Type.Len() == 1 {
				stream.WithCursorField(fieldName)
			}
		}
		return true
	})
	return stream, nil
}

func (m *MySQL) dataTypeConverter(value interface{}, columnType string) (interface{}, error) {
	if value == nil {
		return nil, typeutils.ErrNullValue
	}
	olakeType := typeutils.ExtractAndMapColumnType(columnType, mysqlTypeToDataTypes)
	return typeutils.ReformatValue(olakeType, value)
}

// Close ensures proper cleanup
func (m *MySQL) Close() error {
	if m.client != nil {
		return m.client.Close()
	}
	return nil
}

func (m *MySQL) IsCDCSupported(ctx context.Context) (bool, error) {
	// Permission check via SHOW MASTER STATUS / SHOW BINARY LOG STATUS
	if _, err := m.getCurrentBinlogPosition(); err != nil {
		return false, fmt.Errorf("failed to get binlog position: %s", err)
	}
	// checkMySQLConfig checks a MySQL configuration value against an expected value
	checkMySQLConfig := func(ctx context.Context, query, expectedValue, warnMessage string) (bool, error) {
		var name, value string
		if err := m.client.QueryRowxContext(ctx, query).Scan(&name, &value); err != nil {
			return false, fmt.Errorf("failed to check %s: %s", name, err)
		}

		if strings.ToUpper(value) != expectedValue {
			logger.Warnf(warnMessage)
			return false, nil
		}

		return true, nil
	}

	// Check binlog configurations
	configChecks := []struct {
		query         string
		expectedValue string
		errMessage    string
	}{
		{jdbc.MySQLLogBinQuery(), "ON", "log_bin is not enabled"},
		{jdbc.MySQLBinlogFormatQuery(), "ROW", "binlog_format is not set to ROW"},
		{jdbc.MySQLBinlogRowMetadataQuery(), "FULL", "binlog_row_metadata is not set to FULL"},
	}

	for _, check := range configChecks {
		if ok, err := checkMySQLConfig(ctx, check.query, check.expectedValue, check.errMessage); err != nil || !ok {
			return ok, err
		}
	}

	return true, nil
}<|MERGE_RESOLUTION|>--- conflicted
+++ resolved
@@ -143,11 +143,7 @@
 			return nil, fmt.Errorf("invalid stream name format: %s", streamName)
 		}
 		schemaName, tableName := parts[0], parts[1]
-<<<<<<< HEAD
 		stream := types.NewStream(tableName, schemaName).WithSyncMode(types.FULLREFRESH, types.CDC, types.INCREMENTAL)
-=======
-		stream := types.NewStream(tableName, schemaName)
->>>>>>> 81113f21
 		query := jdbc.MySQLTableSchemaQuery()
 
 		rows, err := m.client.QueryContext(ctx, query, schemaName, tableName)
