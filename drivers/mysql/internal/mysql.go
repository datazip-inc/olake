package driver

import (
	"context"
	"fmt"
	"strings"
	"time"

	"github.com/datazip-inc/olake/constants"
	"github.com/datazip-inc/olake/drivers/abstract"
	"github.com/datazip-inc/olake/pkg/binlog"
	"github.com/datazip-inc/olake/pkg/jdbc"
	"github.com/datazip-inc/olake/types"
	"github.com/datazip-inc/olake/utils"
	"github.com/datazip-inc/olake/utils/logger"
	"github.com/datazip-inc/olake/utils/typeutils"
	"github.com/jmoiron/sqlx"

	// MySQL driver
	_ "github.com/go-sql-driver/mysql"
)

// MySQL represents the MySQL database driver
type MySQL struct {
	config     *Config
	client     *sqlx.DB
	CDCSupport bool // indicates if the MySQL instance supports CDC
	cdcConfig  CDC
	BinlogConn *binlog.Connection
	state      *types.State // reference to globally present state
}

// MySQLGlobalState tracks the binlog position and backfilled streams.
type MySQLGlobalState struct {
	ServerID uint32        `json:"server_id"`
	State    binlog.Binlog `json:"state"`
}

func (m *MySQL) CDCSupported() bool {
	return m.CDCSupport
}

// GetConfigRef returns a reference to the configuration
func (m *MySQL) GetConfigRef() abstract.Config {
	m.config = &Config{}
	return m.config
}

// Spec returns the configuration specification
func (m *MySQL) Spec() any {
	return Config{}
}

// Setup establishes the database connection
func (m *MySQL) Setup(ctx context.Context) error {
	err := m.config.Validate()
	if err != nil {
		return fmt.Errorf("failed to validate config: %s", err)
	}
	// Open database connection
	client, err := sqlx.Open("mysql", m.config.URI())
	if err != nil {
		return fmt.Errorf("failed to open database connection: %s", err)
	}
	// Test connection
	ctx, cancel := context.WithTimeout(ctx, 10*time.Second)
	defer cancel()
	// Set connection pool size
	client.SetMaxOpenConns(m.config.MaxThreads)
	if err := client.PingContext(ctx); err != nil {
		return fmt.Errorf("failed to ping database: %s", err)
	}
	found, _ := utils.IsOfType(m.config.UpdateMethod, "intial_wait_time")
	if found {
		logger.Info("Found CDC Configuration")
		cdc := &CDC{}
		if err := utils.Unmarshal(m.config.UpdateMethod, cdc); err != nil {
			return err
		}
		if cdc.InitialWaitTime == 0 {
			// default set 10 sec
			cdc.InitialWaitTime = 10
		}
		m.cdcConfig = *cdc
	}
	m.client = client
<<<<<<< HEAD

	binLogPermissions, err := checkBinlogPermissions(m)
	if err != nil {
		logger.Errorf("failed to check binlog permissions for CDC support: %v", err)
	}

	userPermissions, err := checkUserPermissions(m)
	if err != nil {
		logger.Errorf("failed to check user permissions for CDC support: %v", err)
	}

=======
	m.config.RetryCount = utils.Ternary(m.config.RetryCount <= 0, 1, m.config.RetryCount+1).(int)
>>>>>>> 64231fa9
	// Enable CDC support if binlog is configured
	m.CDCSupport = binLogPermissions && userPermissions
	return nil
}

<<<<<<< HEAD
// QueryRow executes a query and scans the result into the destination
func QueryRow(client *sql.DB, query string, dest ...any) error {
	return client.QueryRow(query).Scan(dest...)
}

// checkBinLogPermissions verifies the binary log permissions required for CDC support
func checkBinlogPermissions(m *MySQL) (bool, error) {
	var variableName string
	var variableValue string

	err := QueryRow(m.client, "SHOW VARIABLES LIKE 'log_bin'", &variableName, &variableValue)
	if err != nil {
		return false, fmt.Errorf("failed to check log_bin: %w", err)
	}
	if variableValue != "ON" {
		logger.Warnf("log_bin is not set to 'ON'")
		return false, nil
	}

	err = QueryRow(m.client, "SHOW VARIABLES LIKE 'binlog_format'", &variableName, &variableValue)
	if err != nil {
		return false, fmt.Errorf("failed to check binlog_format: %w", err)
	}
	if variableValue != "ROW" {
		logger.Warnf("binlog_format is not set to ROW")
		return false, nil
	}

	err = QueryRow(m.client, "SHOW VARIABLES LIKE 'binlog_row_metadata'", &variableName, &variableValue)
	if err != nil {
		return false, fmt.Errorf("failed to check binlog_row_metadata: %w", err)
	}
	if variableValue != "FULL" {
		logger.Warnf("binlog_row_metadata is not set to FULL")
		return false, nil
	}

	return true, nil
}

// checkUserPermissions verifies user permissions required for CDC support
func checkUserPermissions(m *MySQL) (bool, error) {
	var userGrants string

	err := QueryRow(m.client, "SHOW GRANTS FOR CURRENT_USER()", &userGrants)
	if err != nil {
		return false, fmt.Errorf("failed to check user privileges: %w", err)
	}
	if !strings.Contains(userGrants, "REPLICATION CLIENT") {
		logger.Warnf("user does not have REPLICATION CLIENT privilege")
		return false, nil
	}

	if !strings.Contains(userGrants, "REPLICATION SLAVE") {
		logger.Warnf("user does not have REPLICATION SLAVE privilege")
		return false, nil
	}

	return true, nil
}

// Check verifies the database connection
func (m *MySQL) Check() error {
	return m.Setup()
}

=======
>>>>>>> 64231fa9
// Type returns the database type
func (m *MySQL) Type() string {
	return string(constants.MySQL)
}

// set state to mysql
func (m *MySQL) SetupState(state *types.State) {
	m.state = state
}

func (m *MySQL) MaxConnections() int {
	return m.config.MaxThreads
}

func (m *MySQL) MaxRetries() int {
	return m.config.RetryCount
}

func (m MySQL) GetStreamNames(ctx context.Context) ([]string, error) {
	logger.Infof("Starting discover for MySQL database %s", m.config.Database)
	query := jdbc.MySQLDiscoverTablesQuery()
	rows, err := m.client.QueryContext(ctx, query, m.config.Database)
	if err != nil {
		return nil, fmt.Errorf("failed to query tables: %s", err)
	}
	defer rows.Close()

	var tableNames []string
	for rows.Next() {
		var tableName, schemaName string
		if err := rows.Scan(&tableName, &schemaName); err != nil {
			return nil, fmt.Errorf("failed to scan table: %s", err)
		}
		tableNames = append(tableNames, fmt.Sprintf("%s.%s", schemaName, tableName))
	}
<<<<<<< HEAD

	err = utils.Concurrent(discoverCtx, tableNames, len(tableNames), func(ctx context.Context, streamName string, _ int) error {
		stream, err := m.produceTableSchema(ctx, streamName)
		if err != nil && discoverCtx.Err() == nil {
			return fmt.Errorf("failed to process table[%s]: %s", streamName, err)
		}
		stream.SyncMode = m.config.DefaultMode
		m.AddStream(stream)
		return err
	})
	if err != nil {
		return nil, err
	}

	return m.GetStreams(), nil
}

// Read handles different sync modes for data retrieval
func (m *MySQL) Read(pool *protocol.WriterPool, stream protocol.Stream) error {
	switch stream.GetSyncMode() {
	case types.FULLREFRESH:
		return m.backfill(pool, stream)
	case types.CDC:
		return m.RunChangeStream(pool, stream)
	}

	return nil
=======
	return tableNames, nil
>>>>>>> 64231fa9
}

func (m *MySQL) ProduceSchema(ctx context.Context, streamName string) (*types.Stream, error) {
	produceTableSchema := func(ctx context.Context, streamName string) (*types.Stream, error) {
		logger.Infof("producing type schema for stream [%s]", streamName)
		parts := strings.Split(streamName, ".")
		if len(parts) != 2 {
			return nil, fmt.Errorf("invalid stream name format: %s", streamName)
		}
		schemaName, tableName := parts[0], parts[1]
		stream := types.NewStream(tableName, schemaName).WithSyncMode(types.FULLREFRESH, types.CDC)
		query := jdbc.MySQLTableSchemaQuery()

		rows, err := m.client.QueryContext(ctx, query, schemaName, tableName)
		if err != nil {
			return nil, fmt.Errorf("failed to query column information: %s", err)
		}
		defer rows.Close()

		for rows.Next() {
			var columnName, columnType, dataType, isNullable, columnKey string
			if err := rows.Scan(&columnName, &columnType, &dataType, &isNullable, &columnKey); err != nil {
				return nil, fmt.Errorf("failed to scan column: %s", err)
			}
			datatype := types.Unknown

			if val, found := mysqlTypeToDataTypes[dataType]; found {
				datatype = val
			} else {
				logger.Warnf("Unsupported MySQL type '%s'for column '%s.%s', defaulting to String", dataType, streamName, columnName)
				datatype = types.String
			}
			stream.UpsertField(typeutils.Reformat(columnName), datatype, strings.EqualFold("yes", isNullable))

			// Mark primary keys
			if columnKey == "PRI" {
				stream.WithPrimaryKey(columnName)
			}
		}
		return stream, rows.Err()
	}
	stream, err := produceTableSchema(ctx, streamName)
	if err != nil && ctx.Err() == nil {
		return nil, fmt.Errorf("failed to process table[%s]: %s", streamName, err)
	}
	return stream, nil
}

func (m *MySQL) dataTypeConverter(value interface{}, columnType string) (interface{}, error) {
	if value == nil {
		return nil, typeutils.ErrNullValue
	}
	olakeType := typeutils.ExtractAndMapColumnType(columnType, mysqlTypeToDataTypes)
	return typeutils.ReformatValue(olakeType, value)
}

// Close ensures proper cleanup
func (m *MySQL) Close() error {
	if m.client != nil {
		return m.client.Close()
	}
	return nil
}<|MERGE_RESOLUTION|>--- conflicted
+++ resolved
@@ -84,7 +84,6 @@
 		m.cdcConfig = *cdc
 	}
 	m.client = client
-<<<<<<< HEAD
 
 	binLogPermissions, err := checkBinlogPermissions(m)
 	if err != nil {
@@ -96,17 +95,13 @@
 		logger.Errorf("failed to check user permissions for CDC support: %v", err)
 	}
 
-=======
-	m.config.RetryCount = utils.Ternary(m.config.RetryCount <= 0, 1, m.config.RetryCount+1).(int)
->>>>>>> 64231fa9
 	// Enable CDC support if binlog is configured
 	m.CDCSupport = binLogPermissions && userPermissions
 	return nil
 }
 
-<<<<<<< HEAD
 // QueryRow executes a query and scans the result into the destination
-func QueryRow(client *sql.DB, query string, dest ...any) error {
+func QueryRow(client *sqlx.DB, query string, dest ...any) error {
 	return client.QueryRow(query).Scan(dest...)
 }
 
@@ -171,8 +166,6 @@
 	return m.Setup()
 }
 
-=======
->>>>>>> 64231fa9
 // Type returns the database type
 func (m *MySQL) Type() string {
 	return string(constants.MySQL)
@@ -208,37 +201,7 @@
 		}
 		tableNames = append(tableNames, fmt.Sprintf("%s.%s", schemaName, tableName))
 	}
-<<<<<<< HEAD
-
-	err = utils.Concurrent(discoverCtx, tableNames, len(tableNames), func(ctx context.Context, streamName string, _ int) error {
-		stream, err := m.produceTableSchema(ctx, streamName)
-		if err != nil && discoverCtx.Err() == nil {
-			return fmt.Errorf("failed to process table[%s]: %s", streamName, err)
-		}
-		stream.SyncMode = m.config.DefaultMode
-		m.AddStream(stream)
-		return err
-	})
-	if err != nil {
-		return nil, err
-	}
-
-	return m.GetStreams(), nil
-}
-
-// Read handles different sync modes for data retrieval
-func (m *MySQL) Read(pool *protocol.WriterPool, stream protocol.Stream) error {
-	switch stream.GetSyncMode() {
-	case types.FULLREFRESH:
-		return m.backfill(pool, stream)
-	case types.CDC:
-		return m.RunChangeStream(pool, stream)
-	}
-
-	return nil
-=======
 	return tableNames, nil
->>>>>>> 64231fa9
 }
 
 func (m *MySQL) ProduceSchema(ctx context.Context, streamName string) (*types.Stream, error) {
