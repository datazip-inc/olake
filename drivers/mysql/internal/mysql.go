package driver

import (
	"context"
	"fmt"
	"strings"
	"time"

	"github.com/datazip-inc/olake/constants"
	"github.com/datazip-inc/olake/drivers/abstract"
	"github.com/datazip-inc/olake/pkg/binlog"
	"github.com/datazip-inc/olake/pkg/jdbc"
	"github.com/datazip-inc/olake/types"
	"github.com/datazip-inc/olake/utils"
<<<<<<< HEAD
	"github.com/datazip-inc/olake/utils/logger"
	"github.com/datazip-inc/olake/utils/typeutils"
=======
	"github.com/jmoiron/sqlx"
>>>>>>> 90becb9a

	// MySQL driver
	_ "github.com/go-sql-driver/mysql"
)

// MySQL represents the MySQL database driver
type MySQL struct {
<<<<<<< HEAD
	config     *Config
	client     *sql.DB
	CDCSupport bool // indicates if the MySQL instance supports CDC
	cdcConfig  CDC
	BinlogConn *binlog.Connection
=======
	*base.Driver
	config    *Config
	client    *sqlx.DB
	cdcConfig CDC
>>>>>>> 90becb9a
}

// MySQLGlobalState tracks the binlog position and backfilled streams.
type MySQLGlobalState struct {
	ServerID uint32        `json:"server_id"`
	State    binlog.Binlog `json:"state"`
}

func (m *MySQL) CDCSupported() bool {
	return m.CDCSupport
}

// GetConfigRef returns a reference to the configuration
func (m *MySQL) GetConfigRef() abstract.Config {
	m.config = &Config{}
	return m.config
}

// Spec returns the configuration specification
func (m *MySQL) Spec() any {
	return Config{}
}

// Setup establishes the database connection
func (m *MySQL) Setup(ctx context.Context) error {
	err := m.config.Validate()
	if err != nil {
		return fmt.Errorf("failed to validate config: %s", err)
	}
	// Open database connection
	client, err := sqlx.Open("mysql", m.config.URI())
	if err != nil {
		return fmt.Errorf("failed to open database connection: %s", err)
	}
	// Test connection
	ctx, cancel := context.WithTimeout(ctx, 10*time.Second)
	defer cancel()
	// Set connection pool size
	client.SetMaxOpenConns(m.config.MaxThreads)
	if err := client.PingContext(ctx); err != nil {
		return fmt.Errorf("failed to ping database: %s", err)
	}
	found, _ := utils.IsOfType(m.config.UpdateMethod, "intial_wait_time")
	if found {
		logger.Info("Found CDC Configuration")
		cdc := &CDC{}
		if err := utils.Unmarshal(m.config.UpdateMethod, cdc); err != nil {
			return err
		}
		if cdc.InitialWaitTime == 0 {
			// default set 10 sec
			cdc.InitialWaitTime = 10
		}
		m.cdcConfig = *cdc
	}
	m.client = client
	// Enable CDC support if binlog is configured
	//TODO : check for mysql binlog permisssions
	m.CDCSupport = true
	return nil
}

// Type returns the database type
func (m *MySQL) Type() string {
	return string(constants.MySQL)
}

func (m *MySQL) MaxConnections() int {
	return m.config.MaxThreads
}

func (m MySQL) GetStreamNames(ctx context.Context) ([]string, error) {
	logger.Infof("Starting discover for MySQL database %s", m.config.Database)
	query := jdbc.MySQLDiscoverTablesQuery()
	rows, err := m.client.QueryContext(ctx, query, m.config.Database)
	if err != nil {
		return nil, fmt.Errorf("failed to query tables: %w", err)
	}
	defer rows.Close()

	var tableNames []string
	for rows.Next() {
		var tableName, schemaName string
		if err := rows.Scan(&tableName, &schemaName); err != nil {
			return nil, fmt.Errorf("failed to scan table: %s", err)
		}
		tableNames = append(tableNames, fmt.Sprintf("%s.%s", schemaName, tableName))
	}
<<<<<<< HEAD
	return tableNames, nil
=======

	err = utils.Concurrent(discoverCtx, tableNames, len(tableNames), func(ctx context.Context, streamName string, _ int) error {
		stream, err := m.produceTableSchema(ctx, streamName)
		if err != nil && discoverCtx.Err() == nil {
			return fmt.Errorf("failed to process table[%s]: %s", streamName, err)
		}
		stream.SyncMode = m.config.DefaultMode
		m.AddStream(stream)
		return err
	})

	if err != nil {
		return nil, err
	}

	return m.GetStreams(), nil
}

func (m *MySQL) dataTypeConverter(value interface{}, columnType string) (interface{}, error) {
	if value == nil {
		return nil, typeutils.ErrNullValue
	}
	olakeType := typeutils.ExtractAndMapColumnType(columnType, mysqlTypeToDataTypes)
	return typeutils.ReformatValue(olakeType, value)
}

// Read handles different sync modes for data retrieval
func (m *MySQL) Read(pool *protocol.WriterPool, stream protocol.Stream) error {
	switch stream.GetSyncMode() {
	case types.FULLREFRESH:
		return m.backfill(pool, stream)
	case types.CDC:
		return m.RunChangeStream(pool, stream)
	}

	return nil
>>>>>>> 90becb9a
}

func (m *MySQL) ProduceSchema(ctx context.Context, streamName string) (*types.Stream, error) {
	produceTableSchema := func(ctx context.Context, streamName string) (*types.Stream, error) {
		logger.Infof("producing type schema for stream [%s]", streamName)
		parts := strings.Split(streamName, ".")
		if len(parts) != 2 {
			return nil, fmt.Errorf("invalid stream name format: %s", streamName)
		}
		schemaName, tableName := parts[0], parts[1]
		stream := types.NewStream(tableName, schemaName).WithSyncMode(types.FULLREFRESH, types.CDC)

		query := jdbc.MySQLTableSchemaQuery()

		rows, err := m.client.QueryContext(ctx, query, schemaName, tableName)
		if err != nil {
			return nil, fmt.Errorf("failed to query column information: %s", err)
		}
		defer rows.Close()

		for rows.Next() {
			var columnName, columnType, dataType, isNullable, columnKey string
			if err := rows.Scan(&columnName, &columnType, &dataType, &isNullable, &columnKey); err != nil {
				return nil, fmt.Errorf("failed to scan column: %s", err)
			}
			datatype := types.Unknown

			if val, found := mysqlTypeToDataTypes[dataType]; found {
				datatype = val
			} else {
				logger.Warnf("Unsupported MySQL type '%s'for column '%s.%s', defaulting to String", dataType, streamName, columnName)
				datatype = types.String
			}
			stream.UpsertField(typeutils.Reformat(columnName), datatype, strings.EqualFold("yes", isNullable))

			// Mark primary keys
			if columnKey == "PRI" {
				stream.WithPrimaryKey(columnName)
			}
		}
		stream.WithSyncMode(types.FULLREFRESH)
		return stream, rows.Err()
	}
	stream, err := produceTableSchema(ctx, streamName)
	if err != nil && ctx.Err() == nil {
		return nil, fmt.Errorf("failed to process table[%s]: %s", streamName, err)
	}
	stream.SyncMode = m.config.DefaultMode
	return stream, nil
}

// Close ensures proper cleanup
func (m *MySQL) Close() error {
	if m.client != nil {
		return m.client.Close()
	}
	return nil
}<|MERGE_RESOLUTION|>--- conflicted
+++ resolved
@@ -12,12 +12,9 @@
 	"github.com/datazip-inc/olake/pkg/jdbc"
 	"github.com/datazip-inc/olake/types"
 	"github.com/datazip-inc/olake/utils"
-<<<<<<< HEAD
 	"github.com/datazip-inc/olake/utils/logger"
 	"github.com/datazip-inc/olake/utils/typeutils"
-=======
 	"github.com/jmoiron/sqlx"
->>>>>>> 90becb9a
 
 	// MySQL driver
 	_ "github.com/go-sql-driver/mysql"
@@ -25,18 +22,11 @@
 
 // MySQL represents the MySQL database driver
 type MySQL struct {
-<<<<<<< HEAD
 	config     *Config
-	client     *sql.DB
+	client     *sqlx.DB
 	CDCSupport bool // indicates if the MySQL instance supports CDC
 	cdcConfig  CDC
 	BinlogConn *binlog.Connection
-=======
-	*base.Driver
-	config    *Config
-	client    *sqlx.DB
-	cdcConfig CDC
->>>>>>> 90becb9a
 }
 
 // MySQLGlobalState tracks the binlog position and backfilled streams.
@@ -125,46 +115,7 @@
 		}
 		tableNames = append(tableNames, fmt.Sprintf("%s.%s", schemaName, tableName))
 	}
-<<<<<<< HEAD
 	return tableNames, nil
-=======
-
-	err = utils.Concurrent(discoverCtx, tableNames, len(tableNames), func(ctx context.Context, streamName string, _ int) error {
-		stream, err := m.produceTableSchema(ctx, streamName)
-		if err != nil && discoverCtx.Err() == nil {
-			return fmt.Errorf("failed to process table[%s]: %s", streamName, err)
-		}
-		stream.SyncMode = m.config.DefaultMode
-		m.AddStream(stream)
-		return err
-	})
-
-	if err != nil {
-		return nil, err
-	}
-
-	return m.GetStreams(), nil
-}
-
-func (m *MySQL) dataTypeConverter(value interface{}, columnType string) (interface{}, error) {
-	if value == nil {
-		return nil, typeutils.ErrNullValue
-	}
-	olakeType := typeutils.ExtractAndMapColumnType(columnType, mysqlTypeToDataTypes)
-	return typeutils.ReformatValue(olakeType, value)
-}
-
-// Read handles different sync modes for data retrieval
-func (m *MySQL) Read(pool *protocol.WriterPool, stream protocol.Stream) error {
-	switch stream.GetSyncMode() {
-	case types.FULLREFRESH:
-		return m.backfill(pool, stream)
-	case types.CDC:
-		return m.RunChangeStream(pool, stream)
-	}
-
-	return nil
->>>>>>> 90becb9a
 }
 
 func (m *MySQL) ProduceSchema(ctx context.Context, streamName string) (*types.Stream, error) {
@@ -216,6 +167,14 @@
 	return stream, nil
 }
 
+func (m *MySQL) dataTypeConverter(value interface{}, columnType string) (interface{}, error) {
+	if value == nil {
+		return nil, typeutils.ErrNullValue
+	}
+	olakeType := typeutils.ExtractAndMapColumnType(columnType, mysqlTypeToDataTypes)
+	return typeutils.ReformatValue(olakeType, value)
+}
+
 // Close ensures proper cleanup
 func (m *MySQL) Close() error {
 	if m.client != nil {
