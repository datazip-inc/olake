--- conflicted
+++ resolved
@@ -11,15 +11,6 @@
 	"github.com/datazip-inc/olake/utils/logger"
 )
 
-<<<<<<< HEAD
-// IncrementalChanges is not supported for MySQL
-func (m *MySQL) StreamIncrementalChanges(ctx context.Context, stream types.StreamInterface, cb abstract.BackfillMsgFn) error {
-	return fmt.Errorf("incremental sync is not supported for MySQL driver")
-}
-
-func (m *MySQL) PostIncremental(ctx context.Context, stream types.StreamInterface, noErr bool) error {
-	return fmt.Errorf("post incremental not supported for MySQL")
-=======
 func (m *MySQL) StreamIncrementalChanges(ctx context.Context, stream types.StreamInterface, processFn abstract.BackfillMsgFn) error {
 	filter, err := jdbc.SQLFilter(stream, m.Type())
 	if err != nil {
@@ -80,5 +71,8 @@
 		incrementalCondition, primaryCursor, secondaryCursor)
 	}
 	return incrementalCondition, queryArgs, nil
->>>>>>> 4c47f704
+}
+
+func (m *MySQL) PostIncremental(ctx context.Context, stream types.StreamInterface, noErr bool) error {
+	return fmt.Errorf("post incremental not supported for MySQL")
 }