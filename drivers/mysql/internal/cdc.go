--- conflicted
+++ resolved
@@ -65,15 +65,11 @@
 	return nil
 }
 
-<<<<<<< HEAD
-func (m *MySQL) PostCDC(ctx context.Context, stream types.StreamInterface, noErr bool, _ string) error {
-=======
 func (m *MySQL) StreamChanges(ctx context.Context, _ types.StreamInterface, OnMessage abstract.CDCMsgFn) error {
 	return m.BinlogConn.StreamMessages(ctx, m.client, OnMessage)
 }
 
 func (m *MySQL) PostCDC(ctx context.Context, stream types.StreamInterface, noErr bool) error {
->>>>>>> 86e04687
 	if noErr {
 		m.state.SetGlobal(MySQLGlobalState{
 			ServerID: m.BinlogConn.ServerID,
@@ -85,44 +81,6 @@
 	}
 	m.BinlogConn.Cleanup()
 	return nil
-<<<<<<< HEAD
-}
-
-func (m *MySQL) StreamChanges(ctx context.Context, _ types.StreamInterface, OnMessage abstract.CDCMsgFn) error {
-	return m.BinlogConn.StreamMessages(ctx, OnMessage)
-}
-
-// getCurrentBinlogPosition retrieves the current binlog position from MySQL.
-func (m *MySQL) getCurrentBinlogPosition() (mysql.Position, error) {
-	// SHOW MASTER STATUS is not supported in MySQL 8.4 and after
-
-	// Get MySQL version
-	majorVersion, minorVersion, err := jdbc.MySQLVersion(m.client)
-	if err != nil {
-		return mysql.Position{}, fmt.Errorf("failed to get MySQL version: %s", err)
-	}
-
-	// Use the appropriate query based on the MySQL version
-	query := utils.Ternary(majorVersion > 8 || (majorVersion == 8 && minorVersion >= 4), jdbc.MySQLMasterStatusQueryNew(), jdbc.MySQLMasterStatusQuery()).(string)
-
-	rows, err := m.client.Query(query)
-	if err != nil {
-		return mysql.Position{}, fmt.Errorf("failed to get master status: %s", err)
-	}
-	defer rows.Close()
-
-	if !rows.Next() {
-		return mysql.Position{}, fmt.Errorf("no binlog position available")
-	}
-
-	var file string
-	var position uint32
-	var binlogDoDB, binlogIgnoreDB, executeGtidSet string
-	if err := rows.Scan(&file, &position, &binlogDoDB, &binlogIgnoreDB, &executeGtidSet); err != nil {
-		return mysql.Position{}, fmt.Errorf("failed to scan binlog position: %s", err)
-	}
-
-	return mysql.Position{Name: file, Pos: position}, nil
 }
 
 func (m *MySQL) PartitionStreamChanges(_ context.Context, _ abstract.PartitionMetaData, _ abstract.CDCMsgFn) error {
@@ -131,6 +89,4 @@
 
 func (m *MySQL) GetPartitions() map[string][]abstract.PartitionMetaData {
 	return nil
-=======
->>>>>>> 86e04687
 }