--- conflicted
+++ resolved
@@ -80,11 +80,7 @@
 							err = fmt.Errorf("panic recovered in cdc: %v, prev error: %s", r, err)
 						}
 
-<<<<<<< HEAD
-						postCDCErr := a.driver.PostCDC(cdcCtx, streams[index], err == nil)
-=======
 						postCDCErr := a.driver.PostCDC(ctx, streams[index], err == nil, "")
->>>>>>> 55469db8
 						if postCDCErr != nil {
 							err = fmt.Errorf("post cdc error: %s, cdc insert thread error: %s", postCDCErr, err)
 						}
@@ -213,11 +209,7 @@
 				err = fmt.Errorf("panic recovered in cdc: %v, prev error: %s", r, err)
 			}
 
-<<<<<<< HEAD
-			postCDCErr := a.driver.PostCDC(cdcCtx, nil, err == nil)
-=======
 			postCDCErr := a.driver.PostCDC(ctx, nil, err == nil, "")
->>>>>>> 55469db8
 			if postCDCErr != nil {
 				err = fmt.Errorf("post cdc error: %s, cdc insert thread error: %s", postCDCErr, err)
 			}
