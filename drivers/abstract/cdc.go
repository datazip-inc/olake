--- conflicted
+++ resolved
@@ -101,11 +101,11 @@
 		}
 	}
 	if isParallelChangeStream(a.driver.Type()) {
-		// parallel change streams or kafka message already processed
+		// parallel change streams already processed
 		return nil
 	}
 
-<<<<<<< HEAD
+	// run cdc for kafka
 	if a.IsKafkaDriver() {
 		kafkaDriver, _ := a.driver.(KafkaInterface)
 		utils.ConcurrentInGroup(a.GlobalConnGroup, kafkaDriver.GetReaderTasks(), func(ctx context.Context, readerID string) (err error) {
@@ -158,9 +158,6 @@
 		})
 		return nil
 	}
-
-=======
->>>>>>> 8aaf9a24
 	// TODO: For a big table cdc (for all tables) will not start until backfill get finished, need to study alternate ways to do cdc sync
 	a.GlobalConnGroup.Add(func(ctx context.Context) (err error) {
 		// Set up inserters for each stream
