--- conflicted
+++ resolved
@@ -118,10 +118,6 @@
 		a.GlobalConnGroup = utils.NewCGroupWithLimit(ctx, a.driver.MaxConnections())
 	}
 
-	// separate streams for incremental and full refresh
-	var fullRefreshStreams []types.StreamInterface
-	fullRefreshStreams = append(fullRefreshStreams, standardStreams...)
-
 	// run cdc sync
 	if len(cdcStreams) > 0 {
 		if a.driver.CDCSupported() {
@@ -133,10 +129,6 @@
 		}
 	}
 
-<<<<<<< HEAD
-	// start backfill for full refresh streams
-	for _, stream := range fullRefreshStreams {
-=======
 	// run incremental sync
 	if len(incrementalStreams) > 0 {
 		if err := a.Incremental(ctx, pool, incrementalStreams...); err != nil {
@@ -146,7 +138,6 @@
 
 	// handle standard streams (full refresh)
 	for _, stream := range backfillStreams {
->>>>>>> d086bd9d
 		a.GlobalCtxGroup.Add(func(ctx context.Context) error {
 			return a.Backfill(ctx, nil, pool, stream)
 		})
