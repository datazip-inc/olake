package abstract

import (
	"context"
	"fmt"
	"sort"

	"github.com/datazip-inc/olake/constants"
	"github.com/datazip-inc/olake/destination"
	"github.com/datazip-inc/olake/types"
	"github.com/datazip-inc/olake/utils"
	"github.com/datazip-inc/olake/utils/logger"
	"github.com/datazip-inc/olake/utils/typeutils"
)

func (a *AbstractDriver) Backfill(ctx context.Context, backfilledStreams chan string, pool *destination.WriterPool, stream types.StreamInterface) error {
	chunksSet := a.state.GetChunks(stream.Self())
	var err error
	if chunksSet == nil || chunksSet.Len() == 0 {
		chunksSet, err = a.driver.GetOrSplitChunks(ctx, pool, stream)
		if err != nil {
			return fmt.Errorf("failed to get or split chunks: %s", err)
		}
		// set state chunks
		a.state.SetChunks(stream.Self(), chunksSet)
	}
	chunks := chunksSet.Array()
	if len(chunks) == 0 {
		if backfilledStreams != nil {
			backfilledStreams <- stream.ID()
		}
		return nil
	}

	// Sort chunks by their minimum value
	sort.Slice(chunks, func(i, j int) bool {
		return typeutils.Compare(chunks[i].Min, chunks[j].Min) < 0
	})
	logger.Infof("Starting backfill for stream[%s] with %d chunks", stream.GetStream().Name, len(chunks))
	// TODO: create writer instance again on retry
	chunkProcessor := func(ctx context.Context, chunk types.Chunk) (err error) {
		var maxPrimaryCursorValue, maxSecondaryCursorValue any
		primaryCursor, secondaryCursor := stream.Cursor()
		threadID := fmt.Sprintf("%s_%s", stream.ID(), utils.ULID())
		inserter, err := pool.NewWriter(ctx, stream, destination.WithBackfill(true), destination.WithThreadID(threadID))
		if err != nil {
			return fmt.Errorf("failed to create new writer thread: %s", err)
		}
		logger.Infof("Thread[%s]: created writer for chunk min[%s] and max[%s] of stream %s", threadID, chunk.Min, chunk.Max, stream.ID())
		defer func() {
			// wait for chunk completion
			if writerErr := inserter.Close(ctx); writerErr != nil {
				err = fmt.Errorf("failed to insert chunk min[%s] and max[%s] of stream %s, insert func error: %s, thread error: %s", chunk.Min, chunk.Max, stream.ID(), err, writerErr)
			}

			// check for panics before saving state
			if r := recover(); r != nil {
				err = fmt.Errorf("panic recovered in backfill: %v, prev error: %s", r, err)
			}

			if err == nil {
				logger.Infof("finished chunk min[%v] and max[%v] of stream %s", chunk.Min, chunk.Max, stream.ID())
				chunksLeft := a.state.RemoveChunk(stream.Self(), chunk)
				if chunksLeft == 0 && backfilledStreams != nil {
					backfilledStreams <- stream.ID()
				}

				// if it is incremental update the max cursor value received in chunk
				if stream.GetSyncMode() == types.INCREMENTAL && (maxPrimaryCursorValue != nil || maxSecondaryCursorValue != nil) {
					prevPrimaryCursor, prevSecondaryCursor, cursorErr := a.getIncrementCursorFromState(primaryCursor, secondaryCursor, stream)
					if cursorErr != nil {
						err = cursorErr
						return
					}
					if typeutils.Compare(maxPrimaryCursorValue, prevPrimaryCursor) == 1 {
						a.state.SetCursor(stream.Self(), primaryCursor, a.reformatCursorValue(maxPrimaryCursorValue))
					}
					if typeutils.Compare(maxSecondaryCursorValue, prevSecondaryCursor) == 1 {
						a.state.SetCursor(stream.Self(), secondaryCursor, a.reformatCursorValue(maxSecondaryCursorValue))
					}
				}
			} else {
				err = fmt.Errorf("thread[%s]: %s", threadID, err)
			}
		}()
		return RetryOnBackoff(a.driver.MaxRetries(), constants.DefaultRetryTimeout, func() error {
			return a.driver.ChunkIterator(ctx, stream, chunk, func(ctx context.Context, data map[string]any) error {
				// if incremental enabled check cursor value
				if stream.GetSyncMode() == types.INCREMENTAL {
					maxPrimaryCursorValue, maxSecondaryCursorValue = a.getMaxIncrementCursorFromData(primaryCursor, secondaryCursor, maxPrimaryCursorValue, maxSecondaryCursorValue, data)
				}
				olakeID := utils.GetKeysHash(data, stream.GetStream().SourceDefinedPrimaryKey.Array()...)
<<<<<<< HEAD
				return inserter.Push(ctx, types.CreateRawRecord(olakeID, data, "r", nil))
=======

				// persist cdc timestamp for cdc full load
				var cdcTimestamp *time.Time
				if stream.GetSyncMode() == types.CDC {
					t := time.Unix(0, 0)
					cdcTimestamp = &t
				}

				return inserter.Push(ctx, types.CreateRawRecord(olakeID, data, "r", cdcTimestamp))
>>>>>>> 44e9b78b
			})
		})
	}
	utils.ConcurrentInGroup(a.GlobalConnGroup, chunks, chunkProcessor)
	return nil
}<|MERGE_RESOLUTION|>--- conflicted
+++ resolved
@@ -4,6 +4,7 @@
 	"context"
 	"fmt"
 	"sort"
+	"time"
 
 	"github.com/datazip-inc/olake/constants"
 	"github.com/datazip-inc/olake/destination"
@@ -90,9 +91,6 @@
 					maxPrimaryCursorValue, maxSecondaryCursorValue = a.getMaxIncrementCursorFromData(primaryCursor, secondaryCursor, maxPrimaryCursorValue, maxSecondaryCursorValue, data)
 				}
 				olakeID := utils.GetKeysHash(data, stream.GetStream().SourceDefinedPrimaryKey.Array()...)
-<<<<<<< HEAD
-				return inserter.Push(ctx, types.CreateRawRecord(olakeID, data, "r", nil))
-=======
 
 				// persist cdc timestamp for cdc full load
 				var cdcTimestamp *time.Time
@@ -102,7 +100,6 @@
 				}
 
 				return inserter.Push(ctx, types.CreateRawRecord(olakeID, data, "r", cdcTimestamp))
->>>>>>> 44e9b78b
 			})
 		})
 	}
