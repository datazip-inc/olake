package abstract

import (
	"context"
	"fmt"
	"strings"
	"time"

	"github.com/datazip-inc/olake/constants"
	"github.com/datazip-inc/olake/destination"
	"github.com/datazip-inc/olake/types"
	"github.com/datazip-inc/olake/utils"
	"github.com/datazip-inc/olake/utils/logger"
	"github.com/datazip-inc/olake/utils/typeutils"
)

func (a *AbstractDriver) Incremental(ctx context.Context, pool *destination.WriterPool, streams ...types.StreamInterface) error {
	backfillWaitChannel := make(chan string, len(streams))
	defer close(backfillWaitChannel)

	err := utils.ForEach(streams, func(stream types.StreamInterface) error {
<<<<<<< HEAD
		skipBackfill := false
		if a.driver.Type() == string(constants.Kafka) {
			kafkaCursor := a.state.GetCursor(stream.Self(), "partitions")
			if a.state.HasCompletedBackfill(stream.Self()) && kafkaCursor != nil {
				logger.Infof("Skipping backfill for stream[%s] due to Kafka state in 'paritions' cursor", stream.ID())
				skipBackfill = true
			}
		} else {
			prevCursor := a.state.GetCursor(stream.Self(), stream.Cursor())
			if a.state.HasCompletedBackfill(stream.Self()) && prevCursor != nil {
				logger.Infof("Backfill skipped for stream[%s], already completed", stream.ID())
				skipBackfill = true
			}
		}
		if skipBackfill {
=======
		primaryCursor, secondaryCursor := stream.Cursor()
		prevPrimaryCursor := a.state.GetCursor(stream.Self(), primaryCursor)
		prevSecondaryCursor := a.state.GetCursor(stream.Self(), secondaryCursor)
		if a.state.HasCompletedBackfill(stream.Self()) && (prevPrimaryCursor != nil && (secondaryCursor == "" || prevSecondaryCursor != nil)) {
			logger.Infof("Backfill skipped for stream[%s], already completed", stream.ID())
>>>>>>> a6dace62
			backfillWaitChannel <- stream.ID()
			return nil
		}
		return a.Backfill(ctx, backfillWaitChannel, pool, stream)
	})
	if err != nil {
		return fmt.Errorf("backfill failed: %s", err)
	}

	// Wait for all backfill processes to complete
	backfilledStreams := make([]string, 0, len(streams))
	for len(backfilledStreams) < len(streams) {
		select {
		case <-ctx.Done():
			// if main context stuck in error
			return ctx.Err()
		case <-a.GlobalConnGroup.Ctx().Done():
			// if global conn group stuck in error
			return nil
		case streamID, ok := <-backfillWaitChannel:
			if !ok {
				return fmt.Errorf("backfill channel closed unexpectedly")
			}
			backfilledStreams = append(backfilledStreams, streamID)
			a.GlobalConnGroup.Add(func(ctx context.Context) (err error) {
				index, _ := utils.ArrayContains(streams, func(s types.StreamInterface) bool { return s.ID() == streamID })
				stream := streams[index]
				primaryCursor, secondaryCursor := stream.Cursor()
				// TODO: make inremental state consistent save it as string and typecast while reading
				// get cursor column from state and typecast it to cursor column type for comparisons
				maxPrimaryCursorValue, maxSecondaryCursorValue, err := a.getIncrementCursorFromState(primaryCursor, secondaryCursor, stream)
				if err != nil {
					return fmt.Errorf("failed to get incremental cursor value from state: %s", err)
				}
				errChan := make(chan error, 1)
				inserter := pool.NewThread(ctx, stream, errChan)
				defer func() {
					inserter.Close()
					if threadErr := <-errChan; threadErr != nil {
						err = fmt.Errorf("failed to insert incremental record of stream %s, insert func error: %s, thread error: %s", streamID, err, threadErr)
					}

					// check for panics before saving state
					if r := recover(); r != nil {
						err = fmt.Errorf("panic recovered in incremental sync: %v, prev error: %s", r, err)
					}

					// set state (no comparison)
					if err == nil {
<<<<<<< HEAD
						if a.driver.Type() == string(constants.Kafka) {
							postIncrementalErr := a.driver.PostIncremental(ctx, stream, err == nil)
							if postIncrementalErr != nil {
								err = fmt.Errorf("post incremental error: %s, incremental insert thread error: %s", postIncrementalErr, err)
							}
						} else {
							a.state.SetCursor(stream.Self(), cursorField, maxCursorValue)
						}
=======
						a.state.SetCursor(stream.Self(), primaryCursor, a.reformatCursorValue(maxPrimaryCursorValue))
						a.state.SetCursor(stream.Self(), secondaryCursor, a.reformatCursorValue(maxSecondaryCursorValue))
>>>>>>> a6dace62
					}
				}()
				return RetryOnBackoff(a.driver.MaxRetries(), constants.DefaultRetryTimeout, func() error {
					return a.driver.StreamIncrementalChanges(ctx, stream, func(record map[string]any) error {
						maxPrimaryCursorValue, maxSecondaryCursorValue = a.getMaxIncrementCursorFromData(primaryCursor, secondaryCursor, maxPrimaryCursorValue, maxSecondaryCursorValue, record)
						pk := stream.GetStream().SourceDefinedPrimaryKey.Array()
						id := utils.GetKeysHash(record, pk...)
						return inserter.Insert(types.CreateRawRecord(id, record, "u", time.Unix(0, 0)))
					})
				})
			})
		}
	}
	return nil
}

// returns typecasted increment cursor
func (a *AbstractDriver) getIncrementCursorFromState(primaryCursorField string, secondaryCursorField string, stream types.StreamInterface) (any, any, error) {
	primaryStateCursorValue := a.state.GetCursor(stream.Self(), primaryCursorField)
	secondaryStateCursorValue := a.state.GetCursor(stream.Self(), secondaryCursorField)

	if primaryStateCursorValue == nil || (secondaryCursorField != "" && secondaryStateCursorValue == nil) {
		return primaryStateCursorValue, secondaryStateCursorValue, nil
	}

	getCursorValue := func(cursorField string, cursorValue any) (any, error) {
		if cursorField == "" {
			return cursorValue, nil
		}
		cursorColType, err := stream.Schema().GetType(strings.ToLower(cursorField))
		if err != nil {
			return nil, fmt.Errorf("failed to get cursor column type: %s", err)
		}
		return typeutils.ReformatValue(cursorColType, cursorValue)
	}
	// typecast in case state was read from file
	primaryCursorValue, err := getCursorValue(primaryCursorField, primaryStateCursorValue)
	if err != nil {
		return nil, nil, fmt.Errorf("failed to typecast primary cursor value: %s", err)
	}
	secondaryCursorValue, err := getCursorValue(secondaryCursorField, secondaryStateCursorValue)
	if err != nil {
		return nil, nil, fmt.Errorf("failed to typecast secondary cursor value: %s", err)
	}
	return primaryCursorValue, secondaryCursorValue, nil
}

func (a *AbstractDriver) getMaxIncrementCursorFromData(primaryCursor, secondaryCursor string, maxPrimaryCursorValue, maxSecondaryCursorValue any, data map[string]any) (any, any) {
	primaryCursorValue := data[primaryCursor]
	primaryCursorValue = utils.Ternary(typeutils.Compare(primaryCursorValue, maxPrimaryCursorValue) == 1, primaryCursorValue, maxPrimaryCursorValue)

	var secondaryCursorValue any
	if secondaryCursor != "" {
		secondaryCursorValue = data[secondaryCursor]
		secondaryCursorValue = utils.Ternary(typeutils.Compare(secondaryCursorValue, maxSecondaryCursorValue) == 1, secondaryCursorValue, maxSecondaryCursorValue)
	}
	return primaryCursorValue, secondaryCursorValue
}

// reformatCursorValue is used to make time format consistent in state (Removing timezone info)
func (a *AbstractDriver) reformatCursorValue(cursorValue any) any {
	if _, ok := cursorValue.(time.Time); ok {
		return cursorValue.(time.Time).UTC().Format("2006-01-02T15:04:05.000000000Z")
	}
	return cursorValue
}<|MERGE_RESOLUTION|>--- conflicted
+++ resolved
@@ -19,7 +19,6 @@
 	defer close(backfillWaitChannel)
 
 	err := utils.ForEach(streams, func(stream types.StreamInterface) error {
-<<<<<<< HEAD
 		skipBackfill := false
 		if a.driver.Type() == string(constants.Kafka) {
 			kafkaCursor := a.state.GetCursor(stream.Self(), "partitions")
@@ -28,20 +27,15 @@
 				skipBackfill = true
 			}
 		} else {
-			prevCursor := a.state.GetCursor(stream.Self(), stream.Cursor())
-			if a.state.HasCompletedBackfill(stream.Self()) && prevCursor != nil {
+			primaryCursor, secondaryCursor := stream.Cursor()
+			prevPrimaryCursor := a.state.GetCursor(stream.Self(), primaryCursor)
+			prevSecondaryCursor := a.state.GetCursor(stream.Self(), secondaryCursor)
+			if a.state.HasCompletedBackfill(stream.Self()) && (prevPrimaryCursor != nil && (secondaryCursor == "" || prevSecondaryCursor != nil)) {
 				logger.Infof("Backfill skipped for stream[%s], already completed", stream.ID())
 				skipBackfill = true
 			}
 		}
 		if skipBackfill {
-=======
-		primaryCursor, secondaryCursor := stream.Cursor()
-		prevPrimaryCursor := a.state.GetCursor(stream.Self(), primaryCursor)
-		prevSecondaryCursor := a.state.GetCursor(stream.Self(), secondaryCursor)
-		if a.state.HasCompletedBackfill(stream.Self()) && (prevPrimaryCursor != nil && (secondaryCursor == "" || prevSecondaryCursor != nil)) {
-			logger.Infof("Backfill skipped for stream[%s], already completed", stream.ID())
->>>>>>> a6dace62
 			backfillWaitChannel <- stream.ID()
 			return nil
 		}
@@ -91,19 +85,15 @@
 
 					// set state (no comparison)
 					if err == nil {
-<<<<<<< HEAD
 						if a.driver.Type() == string(constants.Kafka) {
 							postIncrementalErr := a.driver.PostIncremental(ctx, stream, err == nil)
 							if postIncrementalErr != nil {
 								err = fmt.Errorf("post incremental error: %s, incremental insert thread error: %s", postIncrementalErr, err)
 							}
 						} else {
-							a.state.SetCursor(stream.Self(), cursorField, maxCursorValue)
+							a.state.SetCursor(stream.Self(), primaryCursor, a.reformatCursorValue(maxPrimaryCursorValue))
+							a.state.SetCursor(stream.Self(), secondaryCursor, a.reformatCursorValue(maxSecondaryCursorValue))
 						}
-=======
-						a.state.SetCursor(stream.Self(), primaryCursor, a.reformatCursorValue(maxPrimaryCursorValue))
-						a.state.SetCursor(stream.Self(), secondaryCursor, a.reformatCursorValue(maxSecondaryCursorValue))
->>>>>>> a6dace62
 					}
 				}()
 				return RetryOnBackoff(a.driver.MaxRetries(), constants.DefaultRetryTimeout, func() error {
