--- conflicted
+++ resolved
@@ -45,13 +45,8 @@
 	logger.Infof("Starting backfill with filter: %s, args: %v", filter, args)
 
 	stmt := jdbc.OracleChunkScanQuery(stream, chunk, filter)
-<<<<<<< HEAD
 	// Use transaction for querielen(args)s
-	setter := jdbc.NewReader(ctx, stmt, 0, func(ctx context.Context, query string, queryArgs ...any) (*sql.Rows, error) {
-=======
-	// Use transaction for queries
-	setter := jdbc.NewReader(ctx, stmt, func(ctx context.Context, query string, args ...any) (*sql.Rows, error) {
->>>>>>> 8f589218
+	setter := jdbc.NewReader(ctx, stmt, func(ctx context.Context, query string, queryArgs ...any) (*sql.Rows, error) {
 		// TODO: Add support for user defined datatypes in OracleDB
 		return tx.QueryContext(ctx, query, args...)
 	})
