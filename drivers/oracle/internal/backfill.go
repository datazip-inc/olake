package driver

import (
	"context"
	"database/sql"
	"fmt"
	"math"
	"time"

	"github.com/datazip-inc/olake/constants"
	"github.com/datazip-inc/olake/destination"
	"github.com/datazip-inc/olake/drivers/abstract"
	"github.com/datazip-inc/olake/pkg/jdbc"
	"github.com/datazip-inc/olake/types"
	"github.com/datazip-inc/olake/utils/logger"
)

// ChunkIterator implements the abstract.DriverInterface
func (o *Oracle) ChunkIterator(ctx context.Context, stream types.StreamInterface, chunk types.Chunk, OnMessage abstract.BackfillMsgFn) error {
	opts := jdbc.DriverOptions{
		Driver: constants.Oracle,
		Stream: stream,
		State:  o.state,
		Client: o.client,
	}
	thresholdFilter, args, err := jdbc.ThresholdFilter(opts)
	if err != nil {
		return fmt.Errorf("failed to set threshold filter: %s", err)
	}

	filter, err := jdbc.SQLFilter(stream, o.Type(), thresholdFilter)
	if err != nil {
		return fmt.Errorf("failed to parse filter during chunk iteration: %s", err)
	}

	tx, err := o.client.BeginTx(ctx, &sql.TxOptions{})
	if err != nil {
		return fmt.Errorf("failed to begin transaction: %s", err)
	}
	defer tx.Rollback()

	logger.Debugf("Starting backfill from %v to %v with filter: %s, args: %v", chunk.Min, chunk.Max, filter, args)

	stmt := jdbc.OracleChunkScanQuery(stream, chunk, filter)
	// Use transaction for querielen(args)s
	setter := jdbc.NewReader(ctx, stmt, func(ctx context.Context, query string, queryArgs ...any) (*sql.Rows, error) {
		// TODO: Add support for user defined datatypes in OracleDB
		return tx.QueryContext(ctx, query, args...)
	})

	return setter.Capture(func(rows *sql.Rows) error {
		record := make(types.Record)
		if err := jdbc.MapScan(rows, record, o.dataTypeConverter); err != nil {
			return fmt.Errorf("failed to scan record: %s", err)
		}
		return OnMessage(ctx, record)
	})
}

func (o *Oracle) GetOrSplitChunks(ctx context.Context, pool *destination.WriterPool, stream types.StreamInterface) (*types.Set[types.Chunk], error) {
	splitViaRowId := func(stream types.StreamInterface) (*types.Set[types.Chunk], error) {
<<<<<<< HEAD
		var currentSCN string
		query := jdbc.OracleCurrentSCNQuery()
		err := o.client.QueryRowContext(ctx, query).Scan(&currentSCN)
		if err != nil {
			return nil, fmt.Errorf("failed to get current SCN: %s", err)
		}

		// TODO: Add implementation of AddRecordsToSync function which expects total number of records to be synced
		query = jdbc.OracleEmptyCheckQuery(stream)
		err = o.client.QueryRowContext(ctx, query).Scan(new(interface{}))
=======
		// TODO: Add implementation of AddRecordsToSync function which expects total number of records to be synced
		query := jdbc.OracleEmptyCheckQuery(stream)
		err := o.client.QueryRow(query).Scan(new(interface{}))
>>>>>>> 2e3918d2
		if err != nil {
			if err == sql.ErrNoRows {
				logger.Warnf("Table %s.%s is empty skipping chunking", stream.Namespace(), stream.Name())
				return types.NewSet[types.Chunk](), nil
			}
			return nil, fmt.Errorf("failed to check for rows: %s", err)
		}

		query = jdbc.OracleBlockSizeQuery()
		var blockSize int64
		err = o.client.QueryRowContext(ctx, query).Scan(&blockSize)
		if err != nil || blockSize == 0 {
			logger.Warnf("failed to get block size from query, switching to default block size value 8192")
			blockSize = 8192
		}
		blocksPerChunk := int64(math.Ceil(float64(constants.EffectiveParquetSize) / float64(blockSize)))

		taskName := fmt.Sprintf("chunk_%s_%s_%s", stream.Namespace(), stream.Name(), time.Now().Format("20060102150405.000000"))
		query = jdbc.OracleTaskCreationQuery(taskName)
		_, err = o.client.ExecContext(ctx, query)
		if err != nil {
			return nil, fmt.Errorf("failed to create task: %s", err)
		}
		defer func(taskName string) {
			stmt := jdbc.OracleChunkTaskCleanerQuery(taskName)
			_, err := o.client.ExecContext(ctx, stmt)
			if err != nil {
				logger.Warnf("failed to clean up chunk task: %s", err)
			}
		}(taskName)

		// TODO: Research about filteration during chunk creation and CREATE_CHUNKS_BY_SQL strategy
		query = jdbc.OracleChunkCreationQuery(stream, blocksPerChunk, taskName)
		_, err = o.client.ExecContext(ctx, query)
		if err != nil {
			return nil, fmt.Errorf("failed to create chunks: %s", err)
		}

		chunks := types.NewSet[types.Chunk]()
		chunkQuery := jdbc.OracleChunkRetrievalQuery(taskName)
		rows, err := o.client.QueryContext(ctx, chunkQuery)
		if err != nil {
			return nil, fmt.Errorf("failed to retrieve chunks: %s", err)
		}
		defer rows.Close()

		// Collect all start rowids first
		var startRowIDs []string
		for rows.Next() {
			var chunkID int
			var startRowID, endRowID string
			err := rows.Scan(&chunkID, &startRowID, &endRowID)
			if err != nil {
				return nil, fmt.Errorf("failed to scan chunk %d: %s", chunkID, err)
			}
			startRowIDs = append(startRowIDs, startRowID)
		}

		for idx, startRowID := range startRowIDs {
			var maxRowID interface{}

			if idx < len(startRowIDs)-1 {
				maxRowID = startRowIDs[idx+1]
			} else {
				maxRowID = nil
			}

			chunks.Insert(types.Chunk{
				Min: startRowID,
				Max: maxRowID,
			})
		}

		return chunks, rows.Err()
	}
	return splitViaRowId(stream)
}<|MERGE_RESOLUTION|>--- conflicted
+++ resolved
@@ -23,7 +23,7 @@
 		State:  o.state,
 		Client: o.client,
 	}
-	thresholdFilter, args, err := jdbc.ThresholdFilter(opts)
+	thresholdFilter, args, err := jdbc.ThresholdFilter(ctx, opts)
 	if err != nil {
 		return fmt.Errorf("failed to set threshold filter: %s", err)
 	}
@@ -59,7 +59,6 @@
 
 func (o *Oracle) GetOrSplitChunks(ctx context.Context, pool *destination.WriterPool, stream types.StreamInterface) (*types.Set[types.Chunk], error) {
 	splitViaRowId := func(stream types.StreamInterface) (*types.Set[types.Chunk], error) {
-<<<<<<< HEAD
 		var currentSCN string
 		query := jdbc.OracleCurrentSCNQuery()
 		err := o.client.QueryRowContext(ctx, query).Scan(&currentSCN)
@@ -70,11 +69,6 @@
 		// TODO: Add implementation of AddRecordsToSync function which expects total number of records to be synced
 		query = jdbc.OracleEmptyCheckQuery(stream)
 		err = o.client.QueryRowContext(ctx, query).Scan(new(interface{}))
-=======
-		// TODO: Add implementation of AddRecordsToSync function which expects total number of records to be synced
-		query := jdbc.OracleEmptyCheckQuery(stream)
-		err := o.client.QueryRow(query).Scan(new(interface{}))
->>>>>>> 2e3918d2
 		if err != nil {
 			if err == sql.ErrNoRows {
 				logger.Warnf("Table %s.%s is empty skipping chunking", stream.Namespace(), stream.Name())
