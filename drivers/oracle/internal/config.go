--- conflicted
+++ resolved
@@ -154,14 +154,10 @@
 		// TODO: Add support for more SSL params
 	}
 
-<<<<<<< HEAD
-	return go_ora.BuildUrl(c.Host, c.Port, c.ConnectionType.(ServiceName).ServiceName, c.Username, c.Password, urlOptions)
-=======
 	// Quote the username to handle case sensitivity
 	quotedUsername := fmt.Sprintf("%q", c.Username)
 
-	return go_ora.BuildUrl(c.Host, c.Port, c.ServiceName, quotedUsername, c.Password, urlOptions)
->>>>>>> d086bd9d
+	return go_ora.BuildUrl(c.Host, c.Port, c.ConnectionType.(ServiceName).ServiceName, quotedUsername, c.Password, urlOptions)
 }
 
 // Validate checks the configuration for any missing or invalid fields
