package driver

import (
	"context"
	"fmt"

	"github.com/datazip-inc/olake/constants"
	"github.com/datazip-inc/olake/drivers/abstract"
	"github.com/datazip-inc/olake/pkg/jdbc"
	"github.com/datazip-inc/olake/types"
)

// StreamIncrementalChanges implements incremental sync for Oracle
func (o *Oracle) StreamIncrementalChanges(ctx context.Context, stream types.StreamInterface, processFn abstract.BackfillMsgFn) error {
	opts := jdbc.DriverOptions{
		Driver: constants.Oracle,
		Stream: stream,
		State:  o.state,
<<<<<<< HEAD
		Filter: filter,
=======
		Client: o.client,
>>>>>>> 2e3918d2
	}
	incrementalQuery, queryArgs, err := jdbc.BuildIncrementalQuery(ctx, o.client, opts)
	if err != nil {
		return fmt.Errorf("failed to build incremental condition: %s", err)
	}

	rows, err := o.client.QueryContext(ctx, incrementalQuery, queryArgs...)
	if err != nil {
		return fmt.Errorf("failed to execute incremental query: %s", err)
	}
	defer rows.Close()

	for rows.Next() {
		record := make(types.Record)
		if err := jdbc.MapScan(rows, record, o.dataTypeConverter); err != nil {
			return fmt.Errorf("failed to scan record: %s", err)
		}

		if err := processFn(ctx, record); err != nil {
			return fmt.Errorf("process error: %s", err)
		}
	}
	return rows.Err()
}

func (o *Oracle) FetchMaxCursorValues(ctx context.Context, stream types.StreamInterface) (any, any, error) {
	maxPrimaryCursorValue, maxSecondaryCursorValue, err := jdbc.GetMaxCursorValues(ctx, o.client, constants.Oracle, stream)
	if err != nil {
		return nil, nil, err
	}
	return maxPrimaryCursorValue, maxSecondaryCursorValue, nil
}<|MERGE_RESOLUTION|>--- conflicted
+++ resolved
@@ -16,13 +16,9 @@
 		Driver: constants.Oracle,
 		Stream: stream,
 		State:  o.state,
-<<<<<<< HEAD
-		Filter: filter,
-=======
 		Client: o.client,
->>>>>>> 2e3918d2
 	}
-	incrementalQuery, queryArgs, err := jdbc.BuildIncrementalQuery(ctx, o.client, opts)
+	incrementalQuery, queryArgs, err := jdbc.BuildIncrementalQuery(ctx, opts)
 	if err != nil {
 		return fmt.Errorf("failed to build incremental condition: %s", err)
 	}
