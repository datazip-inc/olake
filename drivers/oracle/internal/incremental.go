--- conflicted
+++ resolved
@@ -46,69 +46,7 @@
 		}
 	}
 	return rows.Err()
-<<<<<<< HEAD
 }
-
-// buildIncrementalCondition generates the incremental condition SQL based on datatype and cursor value.
-func (o *Oracle) buildIncrementalCondition(stream types.StreamInterface) (string, error) {
-	primaryCursorField, secondaryCursorField := stream.Cursor()
-	lastPrimaryCursorValue := o.state.GetCursor(stream.Self(), primaryCursorField)
-	lastSecondaryCursorValue := o.state.GetCursor(stream.Self(), secondaryCursorField)
-	if lastPrimaryCursorValue == nil {
-		logger.Warnf("Stored primary cursor value is nil for the stream [%s]", stream.ID())
-	}
-	if secondaryCursorField != "" && lastSecondaryCursorValue == nil {
-		logger.Warnf("Stored secondary cursor value is nil for the stream [%s]", stream.ID())
-	}
-
-	formattedValue := func(cursorField string, lastCursorValue any) (string, error) {
-		// Get the datatype of the cursor field from streams
-		datatype, err := stream.Self().Stream.Schema.GetType(strings.ToLower(cursorField))
-		if err != nil {
-			return "", fmt.Errorf("cursor field %s not found in schema: %s", cursorField, err)
-		}
-
-		isTimestamp := strings.Contains(string(datatype), "timestamp")
-		formattedValue := fmt.Sprintf("'%v'", lastCursorValue)
-
-		if isTimestamp {
-			// Query database to determine if timestamp column is timezone-aware
-			query := fmt.Sprintf(oracleColumnDatatypeQuery, stream.Namespace(), stream.Name(), cursorField)
-			err := o.client.QueryRow(query).Scan(&datatype)
-			if err != nil {
-				return "", fmt.Errorf("failed to get column datatype: %s", err)
-			}
-
-			timestampFormat := utils.Ternary(strings.Contains(string(datatype), "TIME ZONE"), timestampFormatTimezone, timestampFormatLiteral).(string)
-
-			switch val := lastCursorValue.(type) {
-			case time.Time: // Handle time.Time values from in-memory cursor state
-				formattedValue = fmt.Sprintf("TO_TIMESTAMP_TZ('%s','%s')", val.UTC().Format("2006-01-02T15:04:05.000000000Z"), timestampFormat)
-			default: // Handle timestamp values stored as strings in state file (UTC format)
-				formattedValue = fmt.Sprintf("TO_TIMESTAMP_TZ('%s','%s')", val, timestampFormat)
-			}
-		}
-		return formattedValue, nil
-	}
-
-	primaryFormattedValue, err := formattedValue(primaryCursorField, lastPrimaryCursorValue)
-	if err != nil {
-		return "", err
-	}
-
-	incrementalCondition := fmt.Sprintf("(%q >= %s)", primaryCursorField, primaryFormattedValue)
-	if secondaryCursorField != "" {
-		secondaryFormattedValue, err := formattedValue(secondaryCursorField, lastSecondaryCursorValue)
-		if err != nil {
-			return "", fmt.Errorf("failed to format secondary cursor value: %s", err)
-		}
-		incrementalCondition = fmt.Sprintf("((%q IS NULL AND %q >= %s) OR %s)", primaryCursorField, secondaryCursorField, secondaryFormattedValue, incrementalCondition)
-	}
-	return incrementalCondition, nil
-}
-
 func (o *Oracle) PostIncremental(ctx context.Context, stream types.StreamInterface, noErr bool) error {
 	return fmt.Errorf("post incremental not supported for oracle")
-=======
->>>>>>> bc68e0ba
 }