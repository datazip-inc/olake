--- conflicted
+++ resolved
@@ -125,18 +125,8 @@
 
 func (k *Kafka) ProduceSchema(ctx context.Context, streamName string) (*types.Stream, error) {
 	logger.Infof("producing schema for topic [%s]", streamName)
-<<<<<<< HEAD
 	stream := types.NewStream(streamName, "topics", nil)
-	schema := types.NewTypeSchema()
-	schema.AddTypes(Message, types.String)       // message payload
-	schema.AddTypes(Key, types.String)           // Kafka message key
-	schema.AddTypes(Offset, types.Int64)         // Offset for tracking
-	schema.AddTypes(Partition, types.Int64)      // Partition
-	schema.AddTypes(KafkaTimestamp, types.Int64) // Message timestamp
-	stream.WithSchema(schema)
 	stream.WithSyncMode(types.STRICTCDC)
-=======
-	stream := types.NewStream(streamName, "topics", nil).WithSyncMode(types.STRICTCDC)
 	stream.SyncMode = types.STRICTCDC
 
 	// create reader manager for schema discovery
@@ -215,7 +205,6 @@
 		return nil, fmt.Errorf("failed to fetch schema for topic %s: %s", streamName, err)
 	}
 
->>>>>>> 76c43589
 	stream.SourceDefinedPrimaryKey = types.NewSet(Offset, Partition)
 
 	return stream, nil
