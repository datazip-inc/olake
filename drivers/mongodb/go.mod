module github.com/datazip-inc/olake/drivers/mongodb

go 1.22

require (
	github.com/datazip-inc/olake v0.0.0-20241104091615-994075730612
	github.com/jackc/pgx/v4 v4.18.3
)

require (
	github.com/andybalholm/brotli v1.1.0 // indirect
	github.com/apache/thrift v0.16.0 // indirect
	github.com/aws/aws-sdk-go v1.43.31 // indirect
	github.com/felixge/fgprof v0.9.5 // indirect
	github.com/fraugster/parquet-go v0.12.0 // indirect
	github.com/fsnotify/fsnotify v1.5.1 // indirect
	github.com/golang/snappy v0.0.4 // indirect
	github.com/google/pprof v0.0.0-20240227163752-401108e1b7e7 // indirect
	github.com/google/uuid v1.6.0 // indirect
	github.com/gorilla/mux v1.8.1 // indirect
	github.com/hashicorp/errwrap v1.0.0 // indirect
	github.com/hashicorp/go-multierror v1.1.1 // indirect
	github.com/hashicorp/hcl v1.0.0 // indirect
	github.com/jmespath/go-jmespath v0.4.0 // indirect
	github.com/klauspost/compress v1.17.9 // indirect
<<<<<<< HEAD
	github.com/magiconair/properties v1.8.0 // indirect
	github.com/mitchellh/mapstructure v1.4.3 // indirect
	github.com/montanaflynn/stats v0.7.1 // indirect
	github.com/oklog/ulid v1.3.1 // indirect
	github.com/pelletier/go-toml v1.2.0 // indirect
	github.com/spf13/afero v1.2.2 // indirect
	github.com/spf13/cast v1.3.0 // indirect
	github.com/spf13/jwalterweatherman v1.0.0 // indirect
	github.com/spf13/viper v1.3.2 // indirect
=======
	github.com/mattn/go-runewidth v0.0.15 // indirect
	github.com/montanaflynn/stats v0.7.1 // indirect
	github.com/oklog/ulid v1.3.1 // indirect
	github.com/olekukonko/tablewriter v0.0.5 // indirect
	github.com/parquet-go/parquet-go v0.24.0 // indirect
	github.com/pierrec/lz4/v4 v4.1.21 // indirect
	github.com/rivo/uniseg v0.4.7 // indirect
>>>>>>> e1e90616
	github.com/xdg-go/pbkdf2 v1.0.0 // indirect
	github.com/xdg-go/scram v1.1.2 // indirect
	github.com/xdg-go/stringprep v1.0.4 // indirect
	github.com/xitongsys/parquet-go v1.6.2 // indirect
	github.com/xitongsys/parquet-go-source v0.0.0-20241021075129-b732d2ac9c9b // indirect
	github.com/youmark/pkcs8 v0.0.0-20240726163527-a2c0da244d78 // indirect
	golang.org/x/sync v0.10.0 // indirect
)

require (
	github.com/brainicorn/ganno v0.0.0-20220304182003-e638228cd865 // indirect
	github.com/brainicorn/goblex v0.0.0-20210908194630-cfe0cfdf87dd // indirect
	github.com/gabriel-vasile/mimetype v1.4.3 // indirect
	github.com/go-playground/locales v0.14.1 // indirect
	github.com/go-playground/universal-translator v0.18.1 // indirect
	github.com/go-playground/validator/v10 v10.22.1 // indirect
	github.com/goccy/go-json v0.10.3 // indirect
	github.com/inconshreveable/mousetrap v1.1.0 // indirect
	github.com/jackc/chunkreader/v2 v2.0.1 // indirect
	github.com/jackc/pgconn v1.14.3 // indirect
	github.com/jackc/pgio v1.0.0 // indirect
	github.com/jackc/pgpassfile v1.0.0 // indirect
	github.com/jackc/pgproto3/v2 v2.3.3 // indirect
	github.com/jackc/pgservicefile v0.0.0-20221227161230-091c0ba34f0a // indirect
	github.com/jackc/pgtype v1.14.0 // indirect
	github.com/leodido/go-urn v1.4.0 // indirect
	github.com/mitchellh/hashstructure v1.1.0 // indirect
	github.com/rogpeppe/go-internal v1.13.1 // indirect
	github.com/sirupsen/logrus v1.9.3 // indirect
	github.com/spf13/cobra v1.8.0 // indirect
	github.com/spf13/pflag v1.0.5 // indirect
	go.mongodb.org/mongo-driver v1.17.1
	golang.org/x/crypto v0.31.0 // indirect
	golang.org/x/net v0.33.0 // indirect
	golang.org/x/sys v0.28.0 // indirect
	golang.org/x/text v0.21.0 // indirect
	golang.org/x/tools v0.22.0 // indirect
	gopkg.in/yaml.v2 v2.4.0 // indirect
	sigs.k8s.io/yaml v1.3.0 // indirect
)

replace github.com/datazip-inc/olake => ../../<|MERGE_RESOLUTION|>--- conflicted
+++ resolved
@@ -23,25 +23,20 @@
 	github.com/hashicorp/hcl v1.0.0 // indirect
 	github.com/jmespath/go-jmespath v0.4.0 // indirect
 	github.com/klauspost/compress v1.17.9 // indirect
-<<<<<<< HEAD
 	github.com/magiconair/properties v1.8.0 // indirect
+	github.com/mattn/go-runewidth v0.0.15 // indirect
 	github.com/mitchellh/mapstructure v1.4.3 // indirect
 	github.com/montanaflynn/stats v0.7.1 // indirect
 	github.com/oklog/ulid v1.3.1 // indirect
+	github.com/olekukonko/tablewriter v0.0.5 // indirect
+	github.com/parquet-go/parquet-go v0.24.0 // indirect
 	github.com/pelletier/go-toml v1.2.0 // indirect
+	github.com/pierrec/lz4/v4 v4.1.21 // indirect
+	github.com/rivo/uniseg v0.4.7 // indirect
 	github.com/spf13/afero v1.2.2 // indirect
 	github.com/spf13/cast v1.3.0 // indirect
 	github.com/spf13/jwalterweatherman v1.0.0 // indirect
 	github.com/spf13/viper v1.3.2 // indirect
-=======
-	github.com/mattn/go-runewidth v0.0.15 // indirect
-	github.com/montanaflynn/stats v0.7.1 // indirect
-	github.com/oklog/ulid v1.3.1 // indirect
-	github.com/olekukonko/tablewriter v0.0.5 // indirect
-	github.com/parquet-go/parquet-go v0.24.0 // indirect
-	github.com/pierrec/lz4/v4 v4.1.21 // indirect
-	github.com/rivo/uniseg v0.4.7 // indirect
->>>>>>> e1e90616
 	github.com/xdg-go/pbkdf2 v1.0.0 // indirect
 	github.com/xdg-go/scram v1.1.2 // indirect
 	github.com/xdg-go/stringprep v1.0.4 // indirect
