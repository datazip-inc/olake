--- conflicted
+++ resolved
@@ -54,10 +54,6 @@
 	return cursor.Err()
 }
 
-<<<<<<< HEAD
-func (m *Mongo) PostIncremental(ctx context.Context, stream types.StreamInterface, noErr bool) error {
-	return fmt.Errorf("post incremental not supported for Mongo")
-=======
 // buildIncrementalCondition generates the incremental condition BSON for MongoDB based on datatype and cursor value.
 func (m *Mongo) buildIncrementalCondition(stream types.StreamInterface) (bson.D, error) {
 	primaryCursor, secondaryCursor := stream.Cursor()
@@ -69,7 +65,7 @@
 	if secondaryCursor != "" && lastSecondaryCursorValue == nil {
 		logger.Warnf("Stored secondary cursor value is nil for the stream [%s]", stream.ID())
 	}
-	
+
 	incrementalCondition := buildMongoCondition(types.Condition{
 		Column:   primaryCursor,
 		Value:    fmt.Sprintf("%v", lastPrimaryCursorValue),
@@ -96,5 +92,4 @@
 	}
 
 	return incrementalCondition, nil
->>>>>>> 3e1f903f
 }