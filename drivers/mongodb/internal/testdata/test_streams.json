<<<<<<< HEAD
{"stream_defaults":{"partition_regex":"","stream_name":"","append_mode":false,"normalization":false},"selected_streams":{"olake_mongodb_test":[{"partition_regex":"","stream_name":"mongodb_test_table_olake","append_mode":false,"normalization":false},{"partition_regex":"","stream_name":"test_collection","append_mode":false,"normalization":false}]},"streams":[{"stream":{"name":"mongodb_test_table_olake","namespace":"olake_mongodb_test","type_schema":{"properties":{"_cdc_timestamp":{"type":["timestamp_micro","null"],"destination_column_name":"_cdc_timestamp"},"_id":{"type":["string"],"destination_column_name":"_id"},"_olake_id":{"type":["string","null"],"destination_column_name":"_olake_id"},"_olake_timestamp":{"type":["timestamp_micro","null"],"destination_column_name":"_olake_timestamp"},"_op_type":{"type":["string","null"],"destination_column_name":"_op_type"},"created_timestamp":{"type":["integer_small"],"destination_column_name":"created_timestamp"},"id":{"type":["integer_small"],"destination_column_name":"id"},"id_bigint":{"type":["integer"],"destination_column_name":"id_bigint"},"id_bool":{"type":["boolean"],"destination_column_name":"id_bool"},"id_double":{"type":["number"],"destination_column_name":"id_double"},"id_int":{"type":["integer_small"],"destination_column_name":"id_int"},"id_maxkey":{"type":["unknown"],"destination_column_name":"id_maxkey"},"id_minkey":{"type":["unknown"],"destination_column_name":"id_minkey"},"id_nested":{"type":["object"],"destination_column_name":"id_nested"},"id_nil":{"type":["null"],"destination_column_name":"id_nil"},"id_regex":{"type":["unknown"],"destination_column_name":"id_regex"},"id_timestamp":{"type":["timestamp"],"destination_column_name":"id_timestamp"},"name_varchar":{"type":["string"],"destination_column_name":"name_varchar"}}},"supported_sync_modes":["cdc","strict_cdc","full_refresh","incremental"],"source_defined_primary_key":["_id"],"available_cursor_fields":["id_bigint","created_timestamp","id_maxkey","id_double","id_nested","id","id_nil","id_timestamp","id_int","id_bool","name_varchar","id_minkey","id_regex","_id"],"sync_mode":"cdc","destination_database":"mongodb:olake_mongodb_test","destination_table":"mongodb_test_table_olake"}},{"stream":{"name":"test_collection","namespace":"olake_mongodb_test","type_schema":{"properties":{"_cdc_timestamp":{"type":["timestamp_micro","null"],"destination_column_name":"_cdc_timestamp"},"_olake_id":{"type":["string","null"],"destination_column_name":"_olake_id"},"_olake_timestamp":{"type":["null","timestamp_micro"],"destination_column_name":"_olake_timestamp"},"_op_type":{"type":["string","null"],"destination_column_name":"_op_type"}}},"supported_sync_modes":["full_refresh","incremental","cdc","strict_cdc"],"source_defined_primary_key":["_id"],"available_cursor_fields":[],"sync_mode":"cdc","destination_database":"mongodb:olake_mongodb_test","destination_table":"test_collection"}}]}
=======
{"selected_streams":{"olake_mongodb_test":[{"partition_regex":"","stream_name":"test_collection","normalization":false},{"partition_regex":"","stream_name":"mongodb_test_table_olake","normalization":false}]},"streams":[{"stream":{"name":"test_collection","namespace":"olake_mongodb_test","type_schema":{"properties":{"_cdc_timestamp":{"type":["timestamp_micro","null"],"destination_column_name":"_cdc_timestamp"},"_olake_id":{"type":["string","null"],"destination_column_name":"_olake_id"},"_olake_timestamp":{"type":["timestamp_micro","null"],"destination_column_name":"_olake_timestamp"},"_op_type":{"type":["string","null"],"destination_column_name":"_op_type"}}},"supported_sync_modes":["full_refresh","incremental","cdc","strict_cdc"],"source_defined_primary_key":["_id"],"available_cursor_fields":[],"sync_mode":"cdc","destination_database":"mongodb:olake_mongodb_test","destination_table":"test_collection"}},{"stream":{"name":"mongodb_test_table_olake","namespace":"olake_mongodb_test","type_schema":{"properties":{"_cdc_timestamp":{"type":["timestamp_micro","null"],"destination_column_name":"_cdc_timestamp"},"_id":{"type":["string"],"destination_column_name":"_id"},"_olake_id":{"type":["string","null"],"destination_column_name":"_olake_id"},"_olake_timestamp":{"type":["timestamp_micro","null"],"destination_column_name":"_olake_timestamp"},"_op_type":{"type":["string","null"],"destination_column_name":"_op_type"},"created_timestamp":{"type":["integer_small"],"destination_column_name":"created_timestamp"},"id":{"type":["integer_small"],"destination_column_name":"id"},"id_bigint":{"type":["integer"],"destination_column_name":"id_bigint"},"id_bool":{"type":["boolean"],"destination_column_name":"id_bool"},"id_double":{"type":["number"],"destination_column_name":"id_double"},"id_cursor":{"type":["integer_small"],"destination_column_name":"id_cursor"},"id_int":{"type":["integer_small"],"destination_column_name":"id_int"},"id_maxkey":{"type":["unknown"],"destination_column_name":"id_maxkey"},"id_minkey":{"type":["unknown"],"destination_column_name":"id_minkey"},"id_nested":{"type":["object"],"destination_column_name":"id_nested"},"id_nil":{"type":["null"],"destination_column_name":"id_nil"},"id_regex":{"type":["unknown"],"destination_column_name":"id_regex"},"id_timestamp":{"type":["timestamp"],"destination_column_name":"id_timestamp"},"name_varchar":{"type":["string"],"destination_column_name":"name_varchar"}}},"supported_sync_modes":["full_refresh","incremental","cdc","strict_cdc"],"source_defined_primary_key":["_id"],"available_cursor_fields":["id_bigint","id_timestamp","id_nil","id_bool","name_varchar","id_minkey","id_regex","id_double","id","id_nested","_id","id_int","id_maxkey","created_timestamp","id_cursor"],"sync_mode":"cdc","destination_database":"mongodb:olake_mongodb_test","destination_table":"mongodb_test_table_olake"}}]}
>>>>>>> 3937130d
<|MERGE_RESOLUTION|>--- conflicted
+++ resolved
@@ -1,5 +1,227 @@
-<<<<<<< HEAD
-{"stream_defaults":{"partition_regex":"","stream_name":"","append_mode":false,"normalization":false},"selected_streams":{"olake_mongodb_test":[{"partition_regex":"","stream_name":"mongodb_test_table_olake","append_mode":false,"normalization":false},{"partition_regex":"","stream_name":"test_collection","append_mode":false,"normalization":false}]},"streams":[{"stream":{"name":"mongodb_test_table_olake","namespace":"olake_mongodb_test","type_schema":{"properties":{"_cdc_timestamp":{"type":["timestamp_micro","null"],"destination_column_name":"_cdc_timestamp"},"_id":{"type":["string"],"destination_column_name":"_id"},"_olake_id":{"type":["string","null"],"destination_column_name":"_olake_id"},"_olake_timestamp":{"type":["timestamp_micro","null"],"destination_column_name":"_olake_timestamp"},"_op_type":{"type":["string","null"],"destination_column_name":"_op_type"},"created_timestamp":{"type":["integer_small"],"destination_column_name":"created_timestamp"},"id":{"type":["integer_small"],"destination_column_name":"id"},"id_bigint":{"type":["integer"],"destination_column_name":"id_bigint"},"id_bool":{"type":["boolean"],"destination_column_name":"id_bool"},"id_double":{"type":["number"],"destination_column_name":"id_double"},"id_int":{"type":["integer_small"],"destination_column_name":"id_int"},"id_maxkey":{"type":["unknown"],"destination_column_name":"id_maxkey"},"id_minkey":{"type":["unknown"],"destination_column_name":"id_minkey"},"id_nested":{"type":["object"],"destination_column_name":"id_nested"},"id_nil":{"type":["null"],"destination_column_name":"id_nil"},"id_regex":{"type":["unknown"],"destination_column_name":"id_regex"},"id_timestamp":{"type":["timestamp"],"destination_column_name":"id_timestamp"},"name_varchar":{"type":["string"],"destination_column_name":"name_varchar"}}},"supported_sync_modes":["cdc","strict_cdc","full_refresh","incremental"],"source_defined_primary_key":["_id"],"available_cursor_fields":["id_bigint","created_timestamp","id_maxkey","id_double","id_nested","id","id_nil","id_timestamp","id_int","id_bool","name_varchar","id_minkey","id_regex","_id"],"sync_mode":"cdc","destination_database":"mongodb:olake_mongodb_test","destination_table":"mongodb_test_table_olake"}},{"stream":{"name":"test_collection","namespace":"olake_mongodb_test","type_schema":{"properties":{"_cdc_timestamp":{"type":["timestamp_micro","null"],"destination_column_name":"_cdc_timestamp"},"_olake_id":{"type":["string","null"],"destination_column_name":"_olake_id"},"_olake_timestamp":{"type":["null","timestamp_micro"],"destination_column_name":"_olake_timestamp"},"_op_type":{"type":["string","null"],"destination_column_name":"_op_type"}}},"supported_sync_modes":["full_refresh","incremental","cdc","strict_cdc"],"source_defined_primary_key":["_id"],"available_cursor_fields":[],"sync_mode":"cdc","destination_database":"mongodb:olake_mongodb_test","destination_table":"test_collection"}}]}
-=======
-{"selected_streams":{"olake_mongodb_test":[{"partition_regex":"","stream_name":"test_collection","normalization":false},{"partition_regex":"","stream_name":"mongodb_test_table_olake","normalization":false}]},"streams":[{"stream":{"name":"test_collection","namespace":"olake_mongodb_test","type_schema":{"properties":{"_cdc_timestamp":{"type":["timestamp_micro","null"],"destination_column_name":"_cdc_timestamp"},"_olake_id":{"type":["string","null"],"destination_column_name":"_olake_id"},"_olake_timestamp":{"type":["timestamp_micro","null"],"destination_column_name":"_olake_timestamp"},"_op_type":{"type":["string","null"],"destination_column_name":"_op_type"}}},"supported_sync_modes":["full_refresh","incremental","cdc","strict_cdc"],"source_defined_primary_key":["_id"],"available_cursor_fields":[],"sync_mode":"cdc","destination_database":"mongodb:olake_mongodb_test","destination_table":"test_collection"}},{"stream":{"name":"mongodb_test_table_olake","namespace":"olake_mongodb_test","type_schema":{"properties":{"_cdc_timestamp":{"type":["timestamp_micro","null"],"destination_column_name":"_cdc_timestamp"},"_id":{"type":["string"],"destination_column_name":"_id"},"_olake_id":{"type":["string","null"],"destination_column_name":"_olake_id"},"_olake_timestamp":{"type":["timestamp_micro","null"],"destination_column_name":"_olake_timestamp"},"_op_type":{"type":["string","null"],"destination_column_name":"_op_type"},"created_timestamp":{"type":["integer_small"],"destination_column_name":"created_timestamp"},"id":{"type":["integer_small"],"destination_column_name":"id"},"id_bigint":{"type":["integer"],"destination_column_name":"id_bigint"},"id_bool":{"type":["boolean"],"destination_column_name":"id_bool"},"id_double":{"type":["number"],"destination_column_name":"id_double"},"id_cursor":{"type":["integer_small"],"destination_column_name":"id_cursor"},"id_int":{"type":["integer_small"],"destination_column_name":"id_int"},"id_maxkey":{"type":["unknown"],"destination_column_name":"id_maxkey"},"id_minkey":{"type":["unknown"],"destination_column_name":"id_minkey"},"id_nested":{"type":["object"],"destination_column_name":"id_nested"},"id_nil":{"type":["null"],"destination_column_name":"id_nil"},"id_regex":{"type":["unknown"],"destination_column_name":"id_regex"},"id_timestamp":{"type":["timestamp"],"destination_column_name":"id_timestamp"},"name_varchar":{"type":["string"],"destination_column_name":"name_varchar"}}},"supported_sync_modes":["full_refresh","incremental","cdc","strict_cdc"],"source_defined_primary_key":["_id"],"available_cursor_fields":["id_bigint","id_timestamp","id_nil","id_bool","name_varchar","id_minkey","id_regex","id_double","id","id_nested","_id","id_int","id_maxkey","created_timestamp","id_cursor"],"sync_mode":"cdc","destination_database":"mongodb:olake_mongodb_test","destination_table":"mongodb_test_table_olake"}}]}
->>>>>>> 3937130d
+{
+    "stream_defaults": {
+        "partition_regex": "",
+        "stream_name": "",
+        "append_mode": false,
+        "normalization": false
+    },
+    "selected_streams": {
+        "olake_mongodb_test": [
+            {
+                "partition_regex": "",
+                "stream_name": "mongodb_test_table_olake",
+                "append_mode": false,
+                "normalization": false
+            },
+            {
+                "partition_regex": "",
+                "stream_name": "test_collection",
+                "append_mode": false,
+                "normalization": false
+            }
+        ]
+    },
+    "streams": [
+        {
+            "stream": {
+                "name": "mongodb_test_table_olake",
+                "namespace": "olake_mongodb_test",
+                "type_schema": {
+                    "properties": {
+                        "_cdc_timestamp": {
+                            "type": [
+                                "timestamp_micro",
+                                "null"
+                            ],
+                            "destination_column_name": "_cdc_timestamp"
+                        },
+                        "_id": {
+                            "type": [
+                                "string"
+                            ],
+                            "destination_column_name": "_id"
+                        },
+                        "_olake_id": {
+                            "type": [
+                                "string",
+                                "null"
+                            ],
+                            "destination_column_name": "_olake_id"
+                        },
+                        "_olake_timestamp": {
+                            "type": [
+                                "timestamp_micro",
+                                "null"
+                            ],
+                            "destination_column_name": "_olake_timestamp"
+                        },
+                        "_op_type": {
+                            "type": [
+                                "string",
+                                "null"
+                            ],
+                            "destination_column_name": "_op_type"
+                        },
+                        "created_timestamp": {
+                            "type": [
+                                "integer_small"
+                            ],
+                            "destination_column_name": "created_timestamp"
+                        },
+                        "id": {
+                            "type": [
+                                "integer_small"
+                            ],
+                            "destination_column_name": "id"
+                        },
+                        "id_bigint": {
+                            "type": [
+                                "integer"
+                            ],
+                            "destination_column_name": "id_bigint"
+                        },
+                        "id_bool": {
+                            "type": [
+                                "boolean"
+                            ],
+                            "destination_column_name": "id_bool"
+                        },
+                        "id_double": {
+                            "type": [
+                                "number"
+                            ],
+                            "destination_column_name": "id_double"
+                        },
+                        "id_int": {
+                            "type": [
+                                "integer_small"
+                            ],
+                            "destination_column_name": "id_int"
+                        },
+                        "id_maxkey": {
+                            "type": [
+                                "unknown"
+                            ],
+                            "destination_column_name": "id_maxkey"
+                        },
+                        "id_minkey": {
+                            "type": [
+                                "unknown"
+                            ],
+                            "destination_column_name": "id_minkey"
+                        },
+                        "id_nested": {
+                            "type": [
+                                "object"
+                            ],
+                            "destination_column_name": "id_nested"
+                        },
+                        "id_nil": {
+                            "type": [
+                                "null"
+                            ],
+                            "destination_column_name": "id_nil"
+                        },
+                        "id_regex": {
+                            "type": [
+                                "unknown"
+                            ],
+                            "destination_column_name": "id_regex"
+                        },
+                        "id_timestamp": {
+                            "type": [
+                                "timestamp"
+                            ],
+                            "destination_column_name": "id_timestamp"
+                        },
+                        "name_varchar": {
+                            "type": [
+                                "string"
+                            ],
+                            "destination_column_name": "name_varchar"
+                        }
+                    }
+                },
+                "supported_sync_modes": [
+                    "cdc",
+                    "strict_cdc",
+                    "full_refresh",
+                    "incremental"
+                ],
+                "source_defined_primary_key": [
+                    "_id"
+                ],
+                "available_cursor_fields": [
+                    "id_bigint",
+                    "created_timestamp",
+                    "id_maxkey",
+                    "id_double",
+                    "id_nested",
+                    "id",
+                    "id_nil",
+                    "id_timestamp",
+                    "id_int",
+                    "id_bool",
+                    "name_varchar",
+                    "id_minkey",
+                    "id_regex",
+                    "_id"
+                ],
+                "sync_mode": "cdc",
+                "destination_database": "mongodb:olake_mongodb_test",
+                "destination_table": "mongodb_test_table_olake"
+            }
+        },
+        {
+            "stream": {
+                "name": "test_collection",
+                "namespace": "olake_mongodb_test",
+                "type_schema": {
+                    "properties": {
+                        "_cdc_timestamp": {
+                            "type": [
+                                "timestamp_micro",
+                                "null"
+                            ],
+                            "destination_column_name": "_cdc_timestamp"
+                        },
+                        "_olake_id": {
+                            "type": [
+                                "string",
+                                "null"
+                            ],
+                            "destination_column_name": "_olake_id"
+                        },
+                        "_olake_timestamp": {
+                            "type": [
+                                "null",
+                                "timestamp_micro"
+                            ],
+                            "destination_column_name": "_olake_timestamp"
+                        },
+                        "_op_type": {
+                            "type": [
+                                "string",
+                                "null"
+                            ],
+                            "destination_column_name": "_op_type"
+                        }
+                    }
+                },
+                "supported_sync_modes": [
+                    "full_refresh",
+                    "incremental",
+                    "cdc",
+                    "strict_cdc"
+                ],
+                "source_defined_primary_key": [
+                    "_id"
+                ],
+                "available_cursor_fields": [],
+                "sync_mode": "cdc",
+                "destination_database": "mongodb:olake_mongodb_test",
+                "destination_table": "test_collection"
+            }
+        }
+    ]
+}