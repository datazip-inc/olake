package driver

import (
	"fmt"
	"strings"
)

type Config struct {
<<<<<<< HEAD
	Hosts          []string `json:"hosts"`
	Username       string   `json:"username"`
	Password       string   `json:"password"`
	AuthDB         string   `json:"authdb"`
	ReplicaSet     string   `json:"replica-set"`
	ReadPreference string   `json:"read-preference"`
	Srv            bool     `json:"srv"`
	ServerRAM      uint     `json:"server-ram"`
	Database       string   `json:"databsae"`
=======
	Hosts          []string
	Username       string
	Password       string
	AuthDB         string
	ReplicaSet     string
	ReadPreference string
	Srv            bool
	ServerRAM      uint
	Database       string
>>>>>>> 796fcbe0
}

func (c *Config) URI() string {
	return fmt.Sprintf(
		"mongodb://%s:%s@%s/?authSource=%s&replicaSet=%s&readPreference=%s",
		c.Username, c.Password, strings.Join(c.Hosts, ","), c.AuthDB, c.ReplicaSet, c.ReadPreference,
	)
}<|MERGE_RESOLUTION|>--- conflicted
+++ resolved
@@ -6,27 +6,15 @@
 )
 
 type Config struct {
-<<<<<<< HEAD
 	Hosts          []string `json:"hosts"`
 	Username       string   `json:"username"`
 	Password       string   `json:"password"`
 	AuthDB         string   `json:"authdb"`
-	ReplicaSet     string   `json:"replica-set"`
-	ReadPreference string   `json:"read-preference"`
+	ReplicaSet     string   `json:"replica_set"`
+	ReadPreference string   `json:"read_preference"`
 	Srv            bool     `json:"srv"`
-	ServerRAM      uint     `json:"server-ram"`
+	ServerRAM      uint     `json:"server_ram"`
 	Database       string   `json:"databsae"`
-=======
-	Hosts          []string
-	Username       string
-	Password       string
-	AuthDB         string
-	ReplicaSet     string
-	ReadPreference string
-	Srv            bool
-	ServerRAM      uint
-	Database       string
->>>>>>> 796fcbe0
 }
 
 func (c *Config) URI() string {
