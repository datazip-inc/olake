--- conflicted
+++ resolved
@@ -73,15 +73,10 @@
 		m.config.RetryCount += 1
 	}
 
-<<<<<<< HEAD
 	pingCtx, cancel := context.WithTimeout(ctx, 1*time.Minute)
 	defer cancel()
 
 	return m.client.Ping(pingCtx, options.Client().ReadPreference)
-=======
-func (m *Mongo) Check() error {
-	return m.Setup()
->>>>>>> 90becb9a
 }
 
 func (m *Mongo) Close(ctx context.Context) error {
