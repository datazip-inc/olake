--- conflicted
+++ resolved
@@ -110,19 +110,10 @@
 	return streams, nil
 }
 
-<<<<<<< HEAD
 func (m *Mongo) Read(pool *protocol.WriterPool, stream protocol.Stream) error {
 	switch stream.GetSyncMode() {
 	case types.FULLREFRESH:
 		return m.backfill(stream, pool)
-	}
-
-	return nil
-=======
-func (m *Mongo) Read(stream protocol.Stream, channel chan<- types.Record) error {
-	switch stream.GetSyncMode() {
-	case types.FULLREFRESH:
-		return m.backfill(stream, channel)
 	case types.CDC:
 		return m.changeStreamSync(stream, channel)
 	}
@@ -130,14 +121,9 @@
 	return nil
 }
 
-func (m *Mongo) BulkRead() bool {
-	return true
-}
-
 // fetch records from mongo and schema types
 func produceCollectionSchema(db *mongo.Database, collectionName string) (*types.Stream, error) {
 	collection := db.Collection(collectionName)
 
 	return schema, nil
->>>>>>> b24acba9
 }