--- conflicted
+++ resolved
@@ -56,35 +56,6 @@
 			maxID, _ := primitive.ObjectIDFromHex(chunk.Max.(string))
 			chunksArray = append(chunksArray, types.Chunk{Min: &minID, Max: &maxID})
 		}
-<<<<<<< HEAD
-		// for every 6hr difference ideal density is 10 Seconds
-		density := time.Duration(timeDiff) * (10 * time.Second)
-		start := first
-		for start.Before(last) {
-			end := start.Add(density)
-			minObjectID := generateMinObjectID(start)
-			maxObjectID := generateMinObjectID(end)
-			if end.After(last) {
-				maxObjectID = generateMinObjectID(last.Add(time.Second))
-			}
-			start = end
-			minThresholdId := stream.GetStream().MinThresholdID
-			shouldSkip := minThresholdId != "" && maxObjectID < minThresholdId
-
-			if shouldSkip {
-				logger.Infof("skipping chunk as max obj id [%s] doesnt exceed threshold stream [%s]", maxObjectID, stream.GetStream().Name)
-				continue
-			}
-
-			chunks.Insert(types.Chunk{
-				Min: minObjectID,
-				Max: maxObjectID,
-			})
-		}
-		// save the chunks state
-		stream.SetStateChunks(chunks)
-=======
->>>>>>> e592c329
 
 		// Ensure chunks are sorted for MongoDB performance
 		sort.Slice(chunksArray, func(i, j int) bool {
@@ -200,9 +171,19 @@
 		}
 		var chunks []types.Chunk
 		for i := 0; i < len(boundaries)-1; i++ {
+
+			minThresholdId := stream.GetStream().MinThresholdID
+			maxObjectID := boundaries[i+1]
+			shouldSkip := minThresholdId != "" && maxObjectID.String() < minThresholdId
+
+			if shouldSkip {
+				logger.Infof("skipping chunk as max obj id [%s] doesnt exceed threshold stream [%s]", maxObjectID.String(), stream.GetStream().Name)
+				continue
+			}
+
 			chunks = append(chunks, types.Chunk{
 				Min: &boundaries[i],
-				Max: &boundaries[i+1],
+				Max: maxObjectID,
 			})
 		}
 		return chunks, nil
@@ -232,6 +213,14 @@
 				maxObjectID = generateMinObjectID(last.Add(time.Second))
 			}
 			start = end
+
+			minThresholdId := stream.GetStream().MinThresholdID
+			shouldSkip := minThresholdId != "" && maxObjectID.String() < minThresholdId
+
+			if shouldSkip {
+				logger.Infof("skipping chunk as max obj id [%s] doesnt exceed threshold stream [%s]", maxObjectID.String(), stream.GetStream().Name)
+				continue
+			}
 			chunks = append(chunks, types.Chunk{
 				Min: minObjectID,
 				Max: maxObjectID,
