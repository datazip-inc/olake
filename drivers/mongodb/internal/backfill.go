--- conflicted
+++ resolved
@@ -4,9 +4,7 @@
 	"context"
 	"fmt"
 	"math"
-	"sort"
 	"strings"
-
 	"time"
 
 	"github.com/datazip-inc/olake/constants"
@@ -25,52 +23,6 @@
 func (m *Mongo) backfill(stream protocol.Stream, pool *protocol.WriterPool) error {
 	collection := m.client.Database(stream.Namespace(), options.Database().SetReadConcern(readconcern.Majority())).Collection(stream.Name())
 	chunks := stream.GetStateChunks()
-<<<<<<< HEAD
-	if chunks == nil || chunks.Len() == 0 {
-		// chunks state not present means full load
-		logger.Infof("starting full load for stream [%s]", stream.ID())
-
-		totalCount, err := m.totalCountInCollection(collection)
-		if err != nil {
-			return err
-		}
-
-		first, last, err := m.fetchExtremes(collection)
-		if err != nil {
-			return err
-		}
-
-		logger.Infof("Extremes of Stream %s are start: %s \t end:%s", stream.ID(), first, last)
-		logger.Infof("Total expected count for stream %s are %d", stream.ID(), totalCount)
-
-		timeDiff := last.Sub(first).Hours() / 6
-		if timeDiff < 1 {
-			timeDiff = 1
-		}
-		// for every 6hr difference ideal density is 10 Seconds
-		density := time.Duration(timeDiff) * (10 * time.Second)
-		start := first
-		for start.Before(last) {
-			end := start.Add(density)
-			minObjectID := generateMinObjectID(start)
-			maxObjecID := generateMinObjectID(end)
-			if end.After(last) {
-				maxObjecID = generateMinObjectID(last.Add(time.Second))
-			}
-			start = end
-			chunks.Insert(types.Chunk{
-				Min: minObjectID,
-				Max: maxObjecID,
-			})
-		}
-		// save the chunks state
-		stream.SetStateChunks(chunks)
-
-	}
-	logger.Infof("Running backfill for %d chunks", chunks.Len())
-	// notice: err is declared in return, reason: defer call can access it
-	processChunk := func(ctx context.Context, pool *protocol.WriterPool, stream protocol.Stream, collection *mongo.Collection, minStr string, maxStr *string) (err error) {
-=======
 	backfillCtx := context.TODO()
 	var chunksArray []types.Chunk
 	if chunks == nil || chunks.Len() == 0 {
@@ -78,37 +30,27 @@
 		// chunks state not present means full load
 		logger.Infof("starting full load for stream [%s]", stream.ID())
 
+		boundaries, err := m.getChunkBoundaries(collection)
+		if err != nil {
+			return fmt.Errorf("failed to get chunk boundaries: %s", err)
+		}
+		if len(boundaries) == 0 {
+			logger.Infof("collection is empty, nothing to backfill")
+			return nil
+		}
 		totalCount, err := m.totalCountInCollection(backfillCtx, collection)
 		if err != nil {
 			return err
 		}
 
-		first, last, err := m.fetchExtremes(collection)
-		if err != nil {
-			return err
-		}
-
-		logger.Infof("Extremes of Stream %s are start: %s \t end:%s", stream.ID(), first, last)
 		logger.Infof("Total expected count for stream %s are %d", stream.ID(), totalCount)
+		logger.Infof("Total documents to sync: %d", totalCount)
 		pool.AddRecordsToSync(totalCount)
-		timeDiff := last.Sub(first).Hours() / 6
-		if timeDiff < 1 {
-			timeDiff = 1
-		}
-		// for every 6hr difference ideal density is 10 Seconds
-		density := time.Duration(timeDiff) * (10 * time.Second)
-		start := first
-		for start.Before(last) {
-			end := start.Add(density)
-			minObjectID := generateMinObjectID(start)
-			maxObjecID := generateMinObjectID(end)
-			if end.After(last) {
-				maxObjecID = generateMinObjectID(last.Add(time.Second))
-			}
-			start = end
+
+		for i := 0; i < len(boundaries)-1; i += 1 {
 			chunks.Insert(types.Chunk{
-				Min: minObjectID,
-				Max: maxObjecID,
+				Min: boundaries[i],
+				Max: boundaries[i+1],
 			})
 		}
 		// save the chunks state
@@ -127,81 +69,49 @@
 			})
 		}
 	}
-
 	logger.Infof("Running backfill for %d chunks", chunks.Len())
-	// notice: err is declared in return, reason: defer call can access it
+
+	// processChunk handles a single chunk of data
 	processChunk := func(ctx context.Context, chunk types.Chunk, _ int) (err error) {
->>>>>>> 2efdf819
 		threadContext, cancelThread := context.WithCancel(ctx)
 		defer cancelThread()
-		start, err := primitive.ObjectIDFromHex(minStr)
-		if err != nil {
-			return fmt.Errorf("invalid min ObjectID: %s", err)
-		}
-
-		var end *primitive.ObjectID
-		if maxStr != nil {
-			max, err := primitive.ObjectIDFromHex(*maxStr)
-			if err != nil {
-				return fmt.Errorf("invalid max ObjectID: %s", err)
-			}
-			end = &max
-		}
-
-<<<<<<< HEAD
-		opts := options.Aggregate().SetAllowDiskUse(true).SetBatchSize(int32(math.Pow10(6)))
-		cursor, err := collection.Aggregate(ctx, generatepipeline(start, end), opts)
-=======
+
 		waitChannel := make(chan error, 1)
 		insert, err := pool.NewThread(threadContext, stream, protocol.WithWaitChannel(waitChannel))
->>>>>>> 2efdf819
 		if err != nil {
 			return err
 		}
-<<<<<<< HEAD
-		defer cursor.Close(ctx)
-
-		waitChannel := make(chan error, 1)
-		insert, err := pool.NewThread(threadContext, stream, protocol.WithWaitChannel(waitChannel))
-		if err != nil {
-			return err
-		}
-=======
->>>>>>> 2efdf819
 		defer func() {
 			insert.Close()
 			// wait for chunk completion
 			err = <-waitChannel
 		}()
 
-<<<<<<< HEAD
-		for cursor.Next(ctx) {
-			var doc bson.M
-			if _, err = cursor.Current.LookupErr("_id"); err != nil {
-				return fmt.Errorf("looking up idProperty: %s", err)
-			} else if err = cursor.Decode(&doc); err != nil {
-				return fmt.Errorf("backfill decoding document: %s", err)
-			}
-
-			handleObjectID(doc)
-			exit, err := insert.Insert(types.CreateRawRecord(utils.GetKeysHash(doc, constants.MongoPrimaryID), doc, 0))
+		start, err := primitive.ObjectIDFromHex(chunk.Min.(string))
+		if err != nil {
+			return fmt.Errorf("invalid min ObjectID: %s", err)
+		}
+
+		var end *primitive.ObjectID
+		if chunk.Max != "" {
+			max, err := primitive.ObjectIDFromHex(chunk.Max.(string))
 			if err != nil {
-				return fmt.Errorf("failed to finish backfill chunk: %s", err)
-=======
-		opts := options.Aggregate().SetAllowDiskUse(true).SetBatchSize(int32(math.Pow10(6)))
+				return fmt.Errorf("invalid max ObjectID: %s", err)
+			}
+			end = &max
+		}
+
 		cursorIterationFunc := func() error {
-			cursor, err := collection.Aggregate(ctx, generatepipeline(chunk.Min, chunk.Max), opts)
+			opts := options.Aggregate().SetAllowDiskUse(true).SetBatchSize(int32(math.Pow10(6)))
+			cursor, err := collection.Aggregate(ctx, generatepipeline(start, end), opts)
 			if err != nil {
-				return fmt.Errorf("collection.Find: %s", err)
->>>>>>> 2efdf819
+				return fmt.Errorf("collection.Aggregate: %s", err)
 			}
 			defer cursor.Close(ctx)
 
 			for cursor.Next(ctx) {
 				var doc bson.M
-				if _, err = cursor.Current.LookupErr("_id"); err != nil {
-					return fmt.Errorf("looking up idProperty: %s", err)
-				} else if err = cursor.Decode(&doc); err != nil {
+				if err = cursor.Decode(&doc); err != nil {
 					return fmt.Errorf("backfill decoding document: %s", err)
 				}
 
@@ -216,40 +126,22 @@
 			}
 			return cursor.Err()
 		}
-<<<<<<< HEAD
-
-		if err := cursor.Err(); err != nil {
-			return err
-		}
-		return nil
-	}
-
-	return utils.Concurrent(context.TODO(), chunks.Array(), chunks.Len(), func(ctx context.Context, one types.Chunk, number int) error {
-		err := processChunk(ctx, pool, stream, collection, one.Min, &one.Max)
-=======
+
 		return base.RetryOnBackoff(m.config.RetryCount, 1*time.Minute, cursorIterationFunc)
 	}
-	// note: there are performance issues with mongodb if chunks are not sorted
-	sort.Slice(chunksArray, func(i, j int) bool {
-		return chunksArray[i].Min.(*primitive.ObjectID).Hex() < chunksArray[j].Min.(*primitive.ObjectID).Hex()
-	})
+
 	return utils.Concurrent(backfillCtx, chunksArray, m.config.MaxThreads, func(ctx context.Context, one types.Chunk, number int) error {
 		batchStartTime := time.Now()
 		err := processChunk(backfillCtx, one, number)
->>>>>>> 2efdf819
 		if err != nil {
 			return err
 		}
 		// remove success chunk from state
 		stream.RemoveStateChunk(one)
-<<<<<<< HEAD
-=======
 		logger.Debugf("finished %d chunk[%s-%s] in %0.2f seconds", number, one.Min, one.Max, time.Since(batchStartTime).Seconds())
->>>>>>> 2efdf819
 		return nil
 	})
 }
-
 func (m *Mongo) totalCountInCollection(ctx context.Context, collection *mongo.Collection) (int64, error) {
 	var countResult bson.M
 	command := bson.D{{
@@ -265,43 +157,64 @@
 	return int64(countResult["count"].(int32)), nil
 }
 
-func (m *Mongo) fetchExtremes(collection *mongo.Collection) (time.Time, time.Time, error) {
-	extreme := func(sortby int) (time.Time, error) {
-		// Find the first document
-		var result bson.M
-		// Sort by _id ascending to get the first document
-		err := collection.FindOne(context.Background(), bson.D{}, options.FindOne().SetSort(bson.D{{
-			Key: "_id", Value: sortby}})).Decode(&result)
-		if err != nil {
-			return time.Time{}, err
-		}
-
-		// Extract the _id from the result
-		objectID, ok := result["_id"].(primitive.ObjectID)
-		if !ok {
-			return time.Time{}, fmt.Errorf("failed to cast _id[%v] to ObjectID", objectID)
-		}
-
-		return objectID.Timestamp(), nil
-	}
-
-	start, err := extreme(1)
-	if err != nil {
-		return time.Time{}, time.Time{}, fmt.Errorf("failed to find start: %s", err)
-	}
-
-	end, err := extreme(-1)
-	if err != nil {
-		return time.Time{}, time.Time{}, fmt.Errorf("failed to find start: %s", err)
-	}
-
-	// provide gap of 10 minutes
-	start = start.Add(-time.Minute * 10)
-	end = end.Add(time.Minute * 10)
-	return start, end, nil
-}
-
-func generatepipeline(start, end any) mongo.Pipeline {
+func (m *Mongo) getChunkBoundaries(collection *mongo.Collection) ([]string, error) {
+	// Get min and max _id to ensure complete coverage
+	minDoc := bson.M{}
+	err := collection.FindOne(
+		context.TODO(),
+		bson.D{},
+		options.FindOne().SetSort(bson.D{{Key: "_id", Value: 1}}),
+	).Decode(&minDoc)
+	if err != nil {
+		if err == mongo.ErrNoDocuments {
+			return nil, nil // Empty collection
+		}
+		return nil, fmt.Errorf("failed to get minimum _id: %s", err)
+	}
+
+	maxDoc := bson.M{}
+	err = collection.FindOne(
+		context.TODO(),
+		bson.D{},
+		options.FindOne().SetSort(bson.D{{Key: "_id", Value: -1}}),
+	).Decode(&maxDoc)
+	if err != nil {
+		return nil, fmt.Errorf("failed to get maximum _id: %s", err)
+	}
+
+	minID := minDoc["_id"].(primitive.ObjectID)
+	maxID := maxDoc["_id"].(primitive.ObjectID)
+
+	// Execute splitVector with maxChunkSize parameter
+	command := bson.D{
+		{Key: "splitVector", Value: fmt.Sprintf("%s.%s", collection.Database().Name(), collection.Name())},
+		{Key: "keyPattern", Value: bson.D{{Key: "_id", Value: 1}}},
+		{Key: "maxChunkSize", Value: 1024}, // Define chunk size in MB
+	}
+
+	var result bson.M
+	err = collection.Database().RunCommand(context.TODO(), command).Decode(&result)
+	if err != nil {
+		return nil, fmt.Errorf("failed to execute splitVector: %s", err)
+	}
+
+	boundaries := []string{minID.Hex()}
+
+	if splitKeys, ok := result["splitKeys"].(bson.A); ok {
+		for _, key := range splitKeys {
+			if objID, ok := key.(bson.M); ok {
+				if id, ok := objID["_id"].(primitive.ObjectID); ok {
+					boundaries = append(boundaries, id.Hex())
+				}
+			}
+		}
+	}
+
+	boundaries = append(boundaries, maxID.Hex())
+	return boundaries, nil
+}
+
+func generatepipeline(start primitive.ObjectID, end *primitive.ObjectID) mongo.Pipeline {
 	andOperation := bson.A{
 		bson.D{
 			{
@@ -329,7 +242,7 @@
 			Key: "_id",
 			Value: bson.D{{
 				Key:   "$lt",
-				Value: end,
+				Value: *end,
 			}},
 		}})
 	}
@@ -353,17 +266,6 @@
 	}
 }
 
-// function to generate ObjectID with the minimum value for a given time
-func generateMinObjectID(t time.Time) string {
-	// Create the ObjectID with the first 4 bytes as the timestamp and the rest 8 bytes as 0x00
-	objectID := primitive.NewObjectIDFromTimestamp(t)
-	for i := 4; i < 12; i++ {
-		objectID[i] = 0x00
-	}
-
-	return objectID.Hex()
-}
-
 func handleObjectID(doc bson.M) {
 	objectID := doc[constants.MongoPrimaryID].(primitive.ObjectID).String()
 	doc[constants.MongoPrimaryID] = strings.TrimRight(strings.TrimLeft(objectID, constants.MongoPrimaryIDPrefix), constants.MongoPrimaryIDSuffix)
