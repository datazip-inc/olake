--- conflicted
+++ resolved
@@ -127,37 +127,18 @@
 			return fmt.Errorf("backfill decoding document: %s", err)
 		}
 
-		handleObjectID(doc)
-		exit, err := insert.Insert(types.Record(doc))
-		if err != nil {
-			//Append chunks to stream state with the original min and max
-			stream.UpdateChunkStatusInStreamState(start, "failed")
-
-<<<<<<< HEAD
-			return fmt.Errorf("failed to finish backfill chunk: %s", err)
-=======
 			handleObjectID(doc)
-			exit, err := insert.Insert(types.CreateRawRecord(utils.GetKeysHash(doc, constants.MongoPrimaryID), doc, 0))
+			exit, err := insert.Insert(types.Record(doc))
 			if err != nil {
 				return fmt.Errorf("failed to finish backfill chunk %d: %s", number, err)
 			}
 			if exit {
 				return nil
 			}
->>>>>>> c588ead6
-		}
-		if exit {
-			return nil
-		}
-	}
-
-	if err := cursor.Err(); err != nil {
-		stream.UpdateChunkStatusInStreamState(start, "failed")
-		return err
-	}
-
-	stream.UpdateChunkStatusInStreamState(start, "succeed")
-	return nil
+		}
+		return cursor.Err()
+	})
+
 }
 
 func (m *Mongo) totalCountInCollection(collection *mongo.Collection) (int64, error) {
