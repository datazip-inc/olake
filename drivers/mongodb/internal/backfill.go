--- conflicted
+++ resolved
@@ -43,11 +43,7 @@
 		pool.AddRecordsToSync(recordCount)
 
 		// Generate and update chunks
-		err = base.RetryOnBackoff(m.config.RetryCount, 1*time.Minute, func() error {
-			var retryErr error
-			chunksArray, retryErr = m.splitChunks(backfillCtx, collection, stream)
-			return retryErr
-		})
+		chunksArray, err = m.splitChunks(backfillCtx, collection, stream)
 		if err != nil {
 			return err
 		}
@@ -128,109 +124,86 @@
 
 func (m *Mongo) splitChunks(ctx context.Context, collection *mongo.Collection, stream protocol.Stream) ([]types.Chunk, error) {
 	splitVectorStrategy := func() ([]types.Chunk, error) {
-		var chunks []types.Chunk
-		strategyErr := base.RetryOnBackoff(3, 1*time.Minute, func() error {
-			getChunkBoundaries := func() ([]*primitive.ObjectID, error) {
-				getID := func(order int) (primitive.ObjectID, error) {
-					var doc bson.M
-					err := collection.FindOne(ctx, bson.D{}, options.FindOne().SetSort(bson.D{{Key: "_id", Value: order}})).Decode(&doc)
-					if err == mongo.ErrNoDocuments {
-						return primitive.NilObjectID, nil
-					}
-					return doc["_id"].(primitive.ObjectID), err
+		getChunkBoundaries := func() ([]*primitive.ObjectID, error) {
+			getID := func(order int) (primitive.ObjectID, error) {
+				var doc bson.M
+				err := collection.FindOne(ctx, bson.D{}, options.FindOne().SetSort(bson.D{{Key: "_id", Value: order}})).Decode(&doc)
+				if err == mongo.ErrNoDocuments {
+					return primitive.NilObjectID, nil
 				}
-
-				minID, err := getID(1)
-				if err != nil || minID == primitive.NilObjectID {
-					return nil, err
-				}
-				maxID, err := getID(-1)
-				if err != nil {
-					return nil, err
-				}
-
-				var result bson.M
-				cmd := bson.D{
-					{Key: "splitVector", Value: fmt.Sprintf("%s.%s", collection.Database().Name(), collection.Name())},
-					{Key: "keyPattern", Value: bson.D{{Key: "_id", Value: 1}}},
-					{Key: "maxChunkSize", Value: 1024},
-				}
-				if err := collection.Database().RunCommand(ctx, cmd).Decode(&result); err != nil {
-					return nil, fmt.Errorf("splitVector failed: %w", err)
-				}
-
-				boundaries := []*primitive.ObjectID{&minID}
-				for _, key := range result["splitKeys"].(bson.A) {
-					if id, ok := key.(bson.M)["_id"].(primitive.ObjectID); ok {
-						boundaries = append(boundaries, &id)
-					}
-				}
-				return append(boundaries, &maxID), nil
-			}
-<<<<<<< HEAD
-
-			boundaries, err := getChunkBoundaries()
+				return doc["_id"].(primitive.ObjectID), err
+			}
+
+			minID, err := getID(1)
+			if err != nil || minID == primitive.NilObjectID {
+				return nil, err
+			}
+			maxID, err := getID(-1)
 			if err != nil {
-				return fmt.Errorf("failed to get chunk boundaries: %s", err)
-=======
+				return nil, err
+			}
+
+			var result bson.M
+			cmd := bson.D{
+				{Key: "splitVector", Value: fmt.Sprintf("%s.%s", collection.Database().Name(), collection.Name())},
+				{Key: "keyPattern", Value: bson.D{{Key: "_id", Value: 1}}},
+				{Key: "maxChunkSize", Value: 1024},
+			}
 			if err := collection.Database().RunCommand(ctx, cmd).Decode(&result); err != nil {
 				return nil, fmt.Errorf("failed to run splitVector command: %s", err)
->>>>>>> 519243f0
-			}
-
-			chunks = []types.Chunk{} // Reset chunks in case of retry
-			for i := 0; i < len(boundaries)-1; i++ {
-				chunks = append(chunks, types.Chunk{
-					Min: &boundaries[i],
-					Max: &boundaries[i+1],
-				})
-			}
-			return nil
-		})
-
-		if strategyErr != nil {
-			return nil, strategyErr
+			}
+
+			boundaries := []*primitive.ObjectID{&minID}
+			for _, key := range result["splitKeys"].(bson.A) {
+				if id, ok := key.(bson.M)["_id"].(primitive.ObjectID); ok {
+					boundaries = append(boundaries, &id)
+				}
+			}
+			return append(boundaries, &maxID), nil
+		}
+
+		boundaries, err := getChunkBoundaries()
+		if err != nil {
+			return nil, fmt.Errorf("failed to get chunk boundaries: %s", err)
+		}
+		var chunks []types.Chunk
+		for i := 0; i < len(boundaries)-1; i++ {
+			chunks = append(chunks, types.Chunk{
+				Min: &boundaries[i],
+				Max: &boundaries[i+1],
+			})
 		}
 		return chunks, nil
 	}
 
 	timestampStrategy := func() ([]types.Chunk, error) {
+		// Time-based strategy implementation
+		first, last, err := m.fetchExtremes(collection)
+		if err != nil {
+			return nil, err
+		}
+
+		logger.Infof("Extremes of Stream %s are start: %s \t end:%s", stream.ID(), first, last)
+		timeDiff := last.Sub(first).Hours() / 6
+		if timeDiff < 1 {
+			timeDiff = 1
+		}
+		// for every 6hr difference ideal density is 10 Seconds
+		density := time.Duration(timeDiff) * (10 * time.Second)
+		start := first
 		var chunks []types.Chunk
-		strategyErr := base.RetryOnBackoff(3, 1*time.Minute, func() error {
-			// Time-based strategy implementation
-			first, last, err := m.fetchExtremes(collection)
-			if err != nil {
-				return err
-			}
-
-			logger.Infof("Extremes of Stream %s are start: %s \t end:%s", stream.ID(), first, last)
-			timeDiff := last.Sub(first).Hours() / 6
-			if timeDiff < 1 {
-				timeDiff = 1
-			}
-			// for every 6hr difference ideal density is 10 Seconds
-			density := time.Duration(timeDiff) * (10 * time.Second)
-			start := first
-
-			chunks = []types.Chunk{} // Reset chunks in case of retry
-			for start.Before(last) {
-				end := start.Add(density)
-				minObjectID := generateMinObjectID(start)
-				maxObjectID := generateMinObjectID(end)
-				if end.After(last) {
-					maxObjectID = generateMinObjectID(last.Add(time.Second))
-				}
-				start = end
-				chunks = append(chunks, types.Chunk{
-					Min: minObjectID,
-					Max: maxObjectID,
-				})
-			}
-			return nil
-		})
-
-		if strategyErr != nil {
-			return nil, strategyErr
+		for start.Before(last) {
+			end := start.Add(density)
+			minObjectID := generateMinObjectID(start)
+			maxObjectID := generateMinObjectID(end)
+			if end.After(last) {
+				maxObjectID = generateMinObjectID(last.Add(time.Second))
+			}
+			start = end
+			chunks = append(chunks, types.Chunk{
+				Min: minObjectID,
+				Max: maxObjectID,
+			})
 		}
 		return chunks, nil
 	}
