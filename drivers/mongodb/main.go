--- conflicted
+++ resolved
@@ -8,18 +8,9 @@
 )
 
 func main() {
-<<<<<<< HEAD
-	driver := &driver.Mongo{
-		Driver: base.NewBase(),
-	}
-	defer driver.Close()
-
-	_ = protocol.BulkDriver(driver)
-=======
 	driver := &driver.Mongo{}
 	defer driver.Close()
 
 	_ = protocol.ChangeStreamDriver(driver)
->>>>>>> 796fcbe0
 	olake.RegisterDriver(driver)
 }