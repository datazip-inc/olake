--- conflicted
+++ resolved
@@ -90,13 +90,8 @@
 	return p.replicator.StreamChanges(ctx, p.client, callback)
 }
 
-<<<<<<< HEAD
 func (p *Postgres) PostCDC(ctx context.Context, _ types.StreamInterface, noErr bool, _ string) error {
-	defer p.Socket.Cleanup(ctx)
-=======
-func (p *Postgres) PostCDC(ctx context.Context, _ types.StreamInterface, noErr bool) error {
 	defer waljs.Cleanup(ctx, p.replicator.Socket())
->>>>>>> a79f88af
 	if noErr {
 		socket := p.replicator.Socket()
 		p.state.SetGlobal(waljs.WALState{LSN: socket.ClientXLogPos.String()})
