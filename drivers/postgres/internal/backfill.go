package driver

import (
	"context"
	"database/sql"
	"fmt"
	"math"

	"github.com/datazip-inc/olake/constants"
	"github.com/datazip-inc/olake/destination"
	"github.com/datazip-inc/olake/drivers/abstract"
	"github.com/datazip-inc/olake/pkg/jdbc"
	"github.com/datazip-inc/olake/types"
	"github.com/datazip-inc/olake/utils"
	"github.com/datazip-inc/olake/utils/logger"
	"github.com/datazip-inc/olake/utils/typeutils"
)

func (p *Postgres) ChunkIterator(ctx context.Context, stream types.StreamInterface, chunk types.Chunk, OnMessage abstract.BackfillMsgFn) error {
	opts := jdbc.DriverOptions{
		Driver: constants.Postgres,
		Stream: stream,
		State:  p.state,
		Client: p.client,
	}
	thresholdFilter, args, err := jdbc.ThresholdFilter(opts)
	if err != nil {
		return fmt.Errorf("failed to set threshold filter: %s", err)
	}

	filter, err := jdbc.SQLFilter(stream, p.Type(), thresholdFilter)
	if err != nil {
		return fmt.Errorf("failed to parse filter during chunk iteration: %s", err)
	}
	tx, err := p.client.BeginTx(ctx, &sql.TxOptions{Isolation: sql.LevelRepeatableRead})
	if err != nil {
		return err
	}
	defer tx.Rollback()

	logger.Debugf("Starting backfill from %v to %v with filter: %s, args: %v", chunk.Min, chunk.Max, filter, args)

	chunkColumn := stream.Self().StreamMetadata.ChunkColumn
	chunkColumn = utils.Ternary(chunkColumn == "", "ctid", chunkColumn).(string)
	stmt := jdbc.PostgresChunkScanQuery(stream, chunkColumn, chunk, filter)
<<<<<<< HEAD
	setter := jdbc.NewReader(ctx, stmt, func(ctx context.Context, query string, args ...any) (*sql.Rows, error) {
		return tx.QueryContext(ctx, query, args...)
=======
	setter := jdbc.NewReader(ctx, stmt, func(ctx context.Context, query string, queryArgs ...any) (*sql.Rows, error) {
		return tx.Query(query, args...)
>>>>>>> 82d5537c
	})

	return setter.Capture(func(rows *sql.Rows) error {
		// Create a map to hold column names and values
		record := make(types.Record)

		// Scan the row into the map
		err := jdbc.MapScan(rows, record, p.dataTypeConverter)
		if err != nil {
			return fmt.Errorf("failed to scan record data as map: %s", err)
		}

		return OnMessage(ctx, record)
	})
}

func (p *Postgres) GetOrSplitChunks(ctx context.Context, pool *destination.WriterPool, stream types.StreamInterface) (*types.Set[types.Chunk], error) {
	var approxRowCount int64
	approxRowCountQuery := jdbc.PostgresRowCountQuery(stream)
	err := p.client.QueryRowContext(ctx, approxRowCountQuery).Scan(&approxRowCount)
	if err != nil {
		return nil, fmt.Errorf("failed to get approx row count: %s", err)
	}
	pool.AddRecordsToSyncStats(approxRowCount)
	return p.splitTableIntoChunks(ctx, stream)
}

func (p *Postgres) splitTableIntoChunks(ctx context.Context, stream types.StreamInterface) (*types.Set[types.Chunk], error) {
	generateCTIDRanges := func(stream types.StreamInterface) (*types.Set[types.Chunk], error) {
		var relPages, blockSize uint32
		relPagesQuery := jdbc.PostgresRelPageCount(stream)
		err := p.client.QueryRowContext(ctx, relPagesQuery).Scan(&relPages)
		if err != nil {
			return nil, fmt.Errorf("failed to get relPages: %s", err)
		}
		blockSizeQuery := jdbc.PostgresBlockSizeQuery()
		err = p.client.QueryRowContext(ctx, blockSizeQuery).Scan(&blockSize)
		if err != nil {
			return nil, fmt.Errorf("failed to get block size: %s", err)
		}
		batchSize := uint32(math.Ceil(float64(constants.EffectiveParquetSize) / float64(blockSize)))

		relPages = utils.Ternary(relPages == uint32(0), uint32(1), relPages).(uint32)
		chunks := types.NewSet[types.Chunk]()
		for start := uint32(0); start < relPages; start += batchSize {
			end := start + batchSize
			if end >= relPages {
				end = ^uint32(0) // Use max uint32 value for the last range
			}
			chunks.Insert(types.Chunk{Min: fmt.Sprintf("'(%d,0)'", start), Max: fmt.Sprintf("'(%d,0)'", end)})
		}
		return chunks, nil
	}

	splitViaBatchSize := func(min, max interface{}, dynamicChunkSize int) (*types.Set[types.Chunk], error) {
		splits := types.NewSet[types.Chunk]()
		chunkStart := min
		chunkEnd, err := utils.AddConstantToInterface(min, dynamicChunkSize)
		if err != nil {
			return nil, fmt.Errorf("failed to split batch size chunks: %s", err)
		}

		for typeutils.Compare(chunkEnd, max) <= 0 {
			splits.Insert(types.Chunk{Min: chunkStart, Max: chunkEnd})
			chunkStart = chunkEnd
			newChunkEnd, err := utils.AddConstantToInterface(chunkEnd, dynamicChunkSize)
			if err != nil {
				return nil, fmt.Errorf("failed to split batch size chunks: %s", err)
			}
			chunkEnd = newChunkEnd
		}
		splits.Insert(types.Chunk{Min: chunkStart, Max: nil})
		return splits, nil
	}

	splitViaNextQuery := func(min interface{}, stream types.StreamInterface, chunkColumn string) (*types.Set[types.Chunk], error) {
		chunkStart := min
		splits := types.NewSet[types.Chunk]()
		for {
			chunkEnd, err := p.nextChunkEnd(ctx, stream, chunkStart, chunkColumn)
			if err != nil {
				return nil, fmt.Errorf("failed to split chunks based on next query size: %s", err)
			}
			if chunkEnd == nil || chunkEnd == chunkStart {
				splits.Insert(types.Chunk{Min: chunkStart, Max: nil})
				break
			}

			splits.Insert(types.Chunk{Min: chunkStart, Max: chunkEnd})
			chunkStart = chunkEnd
		}
		return splits, nil
	}

	chunkColumn := stream.Self().StreamMetadata.ChunkColumn
	if chunkColumn != "" {
		var minValue, maxValue interface{}
		minMaxRowCountQuery := jdbc.MinMaxQuery(stream, chunkColumn)
		// TODO: Fails on UUID type (Good First Issue)
		err := p.client.QueryRowContext(ctx, minMaxRowCountQuery).Scan(&minValue, &maxValue)
		if err != nil {
			return nil, fmt.Errorf("failed to fetch table min max: %s", err)
		}
		if minValue == maxValue {
			return types.NewSet(types.Chunk{Min: minValue, Max: nil}), nil
		}

		_, contains := utils.ArrayContains(stream.GetStream().SourceDefinedPrimaryKey.Array(), func(element string) bool {
			return element == chunkColumn
		})
		if !contains {
			return nil, fmt.Errorf("provided split column is not a primary key")
		}

		chunkColType, _ := stream.Schema().GetType(chunkColumn)
		// evenly distirbution only available for float and int types
		if chunkColType == types.Int64 || chunkColType == types.Float64 {
			return splitViaBatchSize(minValue, maxValue, 10000)
		}
		return splitViaNextQuery(minValue, stream, chunkColumn)
	} else {
		return generateCTIDRanges(stream)
	}
}

func (p *Postgres) nextChunkEnd(ctx context.Context, stream types.StreamInterface, previousChunkEnd interface{}, chunkColumn string) (interface{}, error) {
	var chunkEnd interface{}
	nextChunkEnd := jdbc.PostgresNextChunkEndQuery(stream, chunkColumn, previousChunkEnd)
	err := p.client.QueryRowContext(ctx, nextChunkEnd).Scan(&chunkEnd)
	if err != nil {
		return nil, fmt.Errorf("failed to query[%s] next chunk end: %s", nextChunkEnd, err)
	}
	return chunkEnd, nil
}<|MERGE_RESOLUTION|>--- conflicted
+++ resolved
@@ -43,13 +43,8 @@
 	chunkColumn := stream.Self().StreamMetadata.ChunkColumn
 	chunkColumn = utils.Ternary(chunkColumn == "", "ctid", chunkColumn).(string)
 	stmt := jdbc.PostgresChunkScanQuery(stream, chunkColumn, chunk, filter)
-<<<<<<< HEAD
 	setter := jdbc.NewReader(ctx, stmt, func(ctx context.Context, query string, args ...any) (*sql.Rows, error) {
 		return tx.QueryContext(ctx, query, args...)
-=======
-	setter := jdbc.NewReader(ctx, stmt, func(ctx context.Context, query string, queryArgs ...any) (*sql.Rows, error) {
-		return tx.Query(query, args...)
->>>>>>> 82d5537c
 	})
 
 	return setter.Capture(func(rows *sql.Rows) error {
