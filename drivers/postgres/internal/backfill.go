--- conflicted
+++ resolved
@@ -60,16 +60,10 @@
 			return err
 		}
 		defer tx.Rollback()
-<<<<<<< HEAD
-		splitColumn := stream.Self().StreamMetadata.SplitColumn
-		splitColumn = utils.Ternary(splitColumn == "", "ctid", splitColumn).(string)
-		// Filter added during chunk processing
-		stmt := jdbc.PostgresChunkScanQuery(stream, splitColumn, chunk, parsedFilter)
-=======
 		chunkColumn := stream.Self().StreamMetadata.ChunkColumn
 		chunkColumn = utils.Ternary(chunkColumn == "", "ctid", chunkColumn).(string)
-		stmt := jdbc.PostgresChunkScanQuery(stream, chunkColumn, chunk)
->>>>>>> 44ebcb8e
+		// Filter added during chunk processing
+		stmt := jdbc.PostgresChunkScanQuery(stream, chunkColumn, chunk, parsedFilter)
 
 		setter := jdbc.NewReader(backfillCtx, stmt, p.config.BatchSize, func(ctx context.Context, query string, args ...any) (*sql.Rows, error) {
 			return tx.Query(query, args...)
@@ -162,11 +156,7 @@
 		var splits []types.Chunk
 
 		for {
-<<<<<<< HEAD
-			chunkEnd, err := p.nextChunkEnd(stream, chunkStart, splitColumn, parsedFilter)
-=======
-			chunkEnd, err := p.nextChunkEnd(stream, chunkStart, chunkColumn)
->>>>>>> 44ebcb8e
+			chunkEnd, err := p.nextChunkEnd(stream, chunkStart, chunkColumn, parsedFilter)
 			if err != nil {
 				return nil, fmt.Errorf("failed to split chunks based on next query size: %s", err)
 			}
@@ -184,14 +174,10 @@
 	chunkColumn := stream.Self().StreamMetadata.ChunkColumn
 	if chunkColumn != "" {
 		var minValue, maxValue interface{}
-<<<<<<< HEAD
-		minMaxRowCountQuery := jdbc.MinMaxQuery(stream, splitColumn)
+		minMaxRowCountQuery := jdbc.MinMaxQuery(stream, chunkColumn)
 		if parsedFilter != "" {
 			minMaxRowCountQuery = fmt.Sprintf("%s WHERE %s", minMaxRowCountQuery, parsedFilter)
 		}
-=======
-		minMaxRowCountQuery := jdbc.MinMaxQuery(stream, chunkColumn)
->>>>>>> 44ebcb8e
 		// TODO: Fails on UUID type (Good First Issue)
 		err := p.client.QueryRow(minMaxRowCountQuery).Scan(&minValue, &maxValue)
 		if err != nil {
@@ -219,15 +205,9 @@
 	}
 }
 
-<<<<<<< HEAD
-func (p *Postgres) nextChunkEnd(stream protocol.Stream, previousChunkEnd interface{}, splitColumn, parsedFilter string) (interface{}, error) {
+func (p *Postgres) nextChunkEnd(stream protocol.Stream, previousChunkEnd interface{}, chunkColumn, parsedFilter string) (interface{}, error) {
 	var chunkEnd interface{}
-	nextChunkEnd := jdbc.PostgresNextChunkEndQuery(stream, splitColumn, previousChunkEnd, p.config.BatchSize, parsedFilter)
-=======
-func (p *Postgres) nextChunkEnd(stream protocol.Stream, previousChunkEnd interface{}, chunkColumn string) (interface{}, error) {
-	var chunkEnd interface{}
-	nextChunkEnd := jdbc.PostgresNextChunkEndQuery(stream, chunkColumn, previousChunkEnd, p.config.BatchSize)
->>>>>>> 44ebcb8e
+	nextChunkEnd := jdbc.PostgresNextChunkEndQuery(stream, chunkColumn, previousChunkEnd, p.config.BatchSize, parsedFilter)
 	err := p.client.QueryRow(nextChunkEnd).Scan(&chunkEnd)
 	if err != nil {
 		return nil, fmt.Errorf("failed to query[%s] next chunk end: %s", nextChunkEnd, err)
