--- conflicted
+++ resolved
@@ -1,5 +1,295 @@
-<<<<<<< HEAD
-{"stream_defaults":{"partition_regex":"","stream_name":"","append_mode":false,"normalization":true},"selected_streams":{"public":[{"partition_regex":"","stream_name":"postgres_test_table_olake","append_mode":false,"normalization":true}]},"streams":[{"stream":{"name":"postgres_test_table_olake","namespace":"public","type_schema":{"properties":{"_cdc_timestamp":{"type":["timestamp_micro","null"],"destination_column_name":"_cdc_timestamp"},"_olake_id":{"type":["string","null"],"destination_column_name":"_olake_id"},"_olake_timestamp":{"type":["timestamp_micro","null"],"destination_column_name":"_olake_timestamp"},"_op_type":{"type":["string","null"],"destination_column_name":"_op_type"},"col_bigint":{"type":["integer","null"],"destination_column_name":"col_bigint"},"col_bigserial":{"type":["integer"],"destination_column_name":"col_bigserial"},"col_bool":{"type":["boolean","null"],"destination_column_name":"col_bool"},"col_char":{"type":["string","null"],"destination_column_name":"col_char"},"col_character":{"type":["string","null"],"destination_column_name":"col_character"},"col_character_varying":{"type":["string","null"],"destination_column_name":"col_character_varying"},"col_circle":{"type":["string","null"],"destination_column_name":"col_circle"},"col_date":{"type":["timestamp","null"],"destination_column_name":"col_date"},"col_decimal":{"type":["number","null"],"destination_column_name":"col_decimal"},"col_double_precision":{"type":["number","null"],"destination_column_name":"col_double_precision"},"col_float4":{"type":["null","number_small"],"destination_column_name":"col_float4"},"col_int":{"type":["integer_small","null"],"destination_column_name":"col_int"},"col_int2":{"type":["integer_small","null"],"destination_column_name":"col_int2"},"col_integer":{"type":["integer_small","null"],"destination_column_name":"col_integer"},"col_interval":{"type":["string","null"],"destination_column_name":"col_interval"},"col_json":{"type":["string","null"],"destination_column_name":"col_json"},"col_jsonb":{"type":["string","null"],"destination_column_name":"col_jsonb"},"col_name":{"type":["string","null"],"destination_column_name":"col_name"},"col_numeric":{"type":["number","null"],"destination_column_name":"col_numeric"},"col_point":{"type":["string","null"],"destination_column_name":"col_point"},"col_polygon":{"type":["string","null"],"destination_column_name":"col_polygon"},"col_real":{"type":["number_small","null"],"destination_column_name":"col_real"},"col_text":{"type":["string","null"],"destination_column_name":"col_text"},"col_timestamp":{"type":["timestamp","null"],"destination_column_name":"col_timestamp"},"col_timestamptz":{"type":["timestamp","null"],"destination_column_name":"col_timestamptz"},"col_uuid":{"type":["string","null"],"destination_column_name":"col_uuid"},"col_varbit":{"type":["string","null"],"destination_column_name":"col_varbit"},"col_xml":{"type":["string","null"],"destination_column_name":"col_xml"}}},"supported_sync_modes":["incremental","cdc","strict_cdc","full_refresh"],"source_defined_primary_key":["col_bigserial"],"available_cursor_fields":["col_text","col_timestamptz","col_bigserial","col_bool","col_character","col_int","col_numeric","col_uuid","col_xml","col_double_precision","col_integer","col_jsonb","col_name","col_timestamp","col_json","col_real","col_date","col_decimal","col_float4","col_int2","col_interval","col_bigint","col_char","col_character_varying","col_varbit","col_point","col_polygon","col_circle"],"sync_mode":"cdc","destination_database":"postgres_postgres:public","destination_table":"postgres_test_table_olake"}}]}
-=======
-{"selected_streams":{"public":[{"partition_regex":"","stream_name":"postgres_test_table_olake","normalization":true}]},"streams":[{"stream":{"name":"postgres_test_table_olake","namespace":"public","type_schema":{"properties":{"_cdc_timestamp":{"type":["timestamp_micro","null"],"destination_column_name":"_cdc_timestamp"},"_olake_id":{"type":["string","null"],"destination_column_name":"_olake_id"},"_olake_timestamp":{"type":["timestamp_micro","null"],"destination_column_name":"_olake_timestamp"},"_op_type":{"type":["string","null"],"destination_column_name":"_op_type"},"col_bigint":{"type":["integer","null"],"destination_column_name":"col_bigint"},"col_bigserial":{"type":["integer"],"destination_column_name":"col_bigserial"},"col_bool":{"type":["null","boolean"],"destination_column_name":"col_bool"},"col_char":{"type":["string","null"],"destination_column_name":"col_char"},"col_character":{"type":["string","null"],"destination_column_name":"col_character"},"col_character_varying":{"type":["string","null"],"destination_column_name":"col_character_varying"},"col_circle":{"type":["string","null"],"destination_column_name":"col_circle"},"col_date":{"type":["timestamp","null"],"destination_column_name":"col_date"},"col_decimal":{"type":["null","number"],"destination_column_name":"col_decimal"},"col_double_precision":{"type":["number","null"],"destination_column_name":"col_double_precision"},"col_float4":{"type":["number_small","null"],"destination_column_name":"col_float4"},"col_cursor":{"type":["integer_small","null"],"destination_column_name":"col_cursor"},"col_int":{"type":["null","integer_small"],"destination_column_name":"col_int"},"col_int2":{"type":["integer_small","null"],"destination_column_name":"col_int2"},"col_integer":{"type":["integer_small","null"],"destination_column_name":"col_integer"},"col_interval":{"type":["string","null"],"destination_column_name":"col_interval"},"col_json":{"type":["string","null"],"destination_column_name":"col_json"},"col_jsonb":{"type":["null","string"],"destination_column_name":"col_jsonb"},"col_name":{"type":["string","null"],"destination_column_name":"col_name"},"col_numeric":{"type":["number","null"],"destination_column_name":"col_numeric"},"col_point":{"type":["string","null"],"destination_column_name":"col_point"},"col_polygon":{"type":["string","null"],"destination_column_name":"col_polygon"},"col_real":{"type":["number_small","null"],"destination_column_name":"col_real"},"col_text":{"type":["string","null"],"destination_column_name":"col_text"},"col_timestamp":{"type":["timestamp","null"],"destination_column_name":"col_timestamp"},"col_timestamptz":{"type":["timestamp","null"],"destination_column_name":"col_timestamptz"},"col_uuid":{"type":["string","null"],"destination_column_name":"col_uuid"},"col_varbit":{"type":["string","null"],"destination_column_name":"col_varbit"},"col_xml":{"type":["null","string"],"destination_column_name":"col_xml"}}},"supported_sync_modes":["full_refresh","incremental","cdc","strict_cdc"],"source_defined_primary_key":["col_bigserial"],"available_cursor_fields":["col_xml","col_date","col_float4","col_int","col_uuid","col_int2","col_json","col_varbit","col_bigserial","col_bool","col_char","col_character","col_jsonb","col_circle","col_bigint","col_decimal","col_text","col_timestamptz","col_point","col_integer","col_double_precision","col_name","col_timestamp","col_cursor","col_interval","col_numeric","col_polygon","col_real","col_character_varying"],"sync_mode":"cdc","destination_database":"postgres_postgres:public","destination_table":"postgres_test_table_olake"}}]}
->>>>>>> 3937130d
+{
+    "stream_defaults": {
+        "partition_regex": "",
+        "stream_name": "",
+        "append_mode": false,
+        "normalization": true
+    },
+    "selected_streams": {
+        "public": [
+            {
+                "partition_regex": "",
+                "stream_name": "postgres_test_table_olake",
+                "append_mode": false,
+                "normalization": true
+            }
+        ]
+    },
+    "streams": [
+        {
+            "stream": {
+                "name": "postgres_test_table_olake",
+                "namespace": "public",
+                "type_schema": {
+                    "properties": {
+                        "_cdc_timestamp": {
+                            "type": [
+                                "timestamp_micro",
+                                "null"
+                            ],
+                            "destination_column_name": "_cdc_timestamp"
+                        },
+                        "_olake_id": {
+                            "type": [
+                                "string",
+                                "null"
+                            ],
+                            "destination_column_name": "_olake_id"
+                        },
+                        "_olake_timestamp": {
+                            "type": [
+                                "timestamp_micro",
+                                "null"
+                            ],
+                            "destination_column_name": "_olake_timestamp"
+                        },
+                        "_op_type": {
+                            "type": [
+                                "string",
+                                "null"
+                            ],
+                            "destination_column_name": "_op_type"
+                        },
+                        "col_bigint": {
+                            "type": [
+                                "integer",
+                                "null"
+                            ],
+                            "destination_column_name": "col_bigint"
+                        },
+                        "col_bigserial": {
+                            "type": [
+                                "integer"
+                            ],
+                            "destination_column_name": "col_bigserial"
+                        },
+                        "col_bool": {
+                            "type": [
+                                "boolean",
+                                "null"
+                            ],
+                            "destination_column_name": "col_bool"
+                        },
+                        "col_char": {
+                            "type": [
+                                "string",
+                                "null"
+                            ],
+                            "destination_column_name": "col_char"
+                        },
+                        "col_character": {
+                            "type": [
+                                "string",
+                                "null"
+                            ],
+                            "destination_column_name": "col_character"
+                        },
+                        "col_character_varying": {
+                            "type": [
+                                "string",
+                                "null"
+                            ],
+                            "destination_column_name": "col_character_varying"
+                        },
+                        "col_circle": {
+                            "type": [
+                                "string",
+                                "null"
+                            ],
+                            "destination_column_name": "col_circle"
+                        },
+                        "col_date": {
+                            "type": [
+                                "timestamp",
+                                "null"
+                            ],
+                            "destination_column_name": "col_date"
+                        },
+                        "col_decimal": {
+                            "type": [
+                                "number",
+                                "null"
+                            ],
+                            "destination_column_name": "col_decimal"
+                        },
+                        "col_double_precision": {
+                            "type": [
+                                "number",
+                                "null"
+                            ],
+                            "destination_column_name": "col_double_precision"
+                        },
+                        "col_float4": {
+                            "type": [
+                                "null",
+                                "number_small"
+                            ],
+                            "destination_column_name": "col_float4"
+                        },
+                        "col_int": {
+                            "type": [
+                                "integer_small",
+                                "null"
+                            ],
+                            "destination_column_name": "col_int"
+                        },
+                        "col_int2": {
+                            "type": [
+                                "integer_small",
+                                "null"
+                            ],
+                            "destination_column_name": "col_int2"
+                        },
+                        "col_integer": {
+                            "type": [
+                                "integer_small",
+                                "null"
+                            ],
+                            "destination_column_name": "col_integer"
+                        },
+                        "col_interval": {
+                            "type": [
+                                "string",
+                                "null"
+                            ],
+                            "destination_column_name": "col_interval"
+                        },
+                        "col_json": {
+                            "type": [
+                                "string",
+                                "null"
+                            ],
+                            "destination_column_name": "col_json"
+                        },
+                        "col_jsonb": {
+                            "type": [
+                                "string",
+                                "null"
+                            ],
+                            "destination_column_name": "col_jsonb"
+                        },
+                        "col_name": {
+                            "type": [
+                                "string",
+                                "null"
+                            ],
+                            "destination_column_name": "col_name"
+                        },
+                        "col_numeric": {
+                            "type": [
+                                "number",
+                                "null"
+                            ],
+                            "destination_column_name": "col_numeric"
+                        },
+                        "col_point": {
+                            "type": [
+                                "string",
+                                "null"
+                            ],
+                            "destination_column_name": "col_point"
+                        },
+                        "col_polygon": {
+                            "type": [
+                                "string",
+                                "null"
+                            ],
+                            "destination_column_name": "col_polygon"
+                        },
+                        "col_real": {
+                            "type": [
+                                "number_small",
+                                "null"
+                            ],
+                            "destination_column_name": "col_real"
+                        },
+                        "col_text": {
+                            "type": [
+                                "string",
+                                "null"
+                            ],
+                            "destination_column_name": "col_text"
+                        },
+                        "col_timestamp": {
+                            "type": [
+                                "timestamp",
+                                "null"
+                            ],
+                            "destination_column_name": "col_timestamp"
+                        },
+                        "col_timestamptz": {
+                            "type": [
+                                "timestamp",
+                                "null"
+                            ],
+                            "destination_column_name": "col_timestamptz"
+                        },
+                        "col_uuid": {
+                            "type": [
+                                "string",
+                                "null"
+                            ],
+                            "destination_column_name": "col_uuid"
+                        },
+                        "col_varbit": {
+                            "type": [
+                                "string",
+                                "null"
+                            ],
+                            "destination_column_name": "col_varbit"
+                        },
+                        "col_xml": {
+                            "type": [
+                                "string",
+                                "null"
+                            ],
+                            "destination_column_name": "col_xml"
+                        }
+                    }
+                },
+                "supported_sync_modes": [
+                    "incremental",
+                    "cdc",
+                    "strict_cdc",
+                    "full_refresh"
+                ],
+                "source_defined_primary_key": [
+                    "col_bigserial"
+                ],
+                "available_cursor_fields": [
+                    "col_text",
+                    "col_timestamptz",
+                    "col_bigserial",
+                    "col_bool",
+                    "col_character",
+                    "col_int",
+                    "col_numeric",
+                    "col_uuid",
+                    "col_xml",
+                    "col_double_precision",
+                    "col_integer",
+                    "col_jsonb",
+                    "col_name",
+                    "col_timestamp",
+                    "col_json",
+                    "col_real",
+                    "col_date",
+                    "col_decimal",
+                    "col_float4",
+                    "col_int2",
+                    "col_interval",
+                    "col_bigint",
+                    "col_char",
+                    "col_character_varying",
+                    "col_varbit",
+                    "col_point",
+                    "col_polygon",
+                    "col_circle"
+                ],
+                "sync_mode": "cdc",
+                "destination_database": "postgres_postgres:public",
+                "destination_table": "postgres_test_table_olake"
+            }
+        }
+    ]
+}