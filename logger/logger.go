--- conflicted
+++ resolved
@@ -163,13 +163,8 @@
 
 func Init() {
 	// Configure lumberjack for log rotation
-<<<<<<< HEAD
-	timeStamp := time.Now().UTC()
-	timestamp := fmt.Sprintf("%d-%d-%d_%d-%d-%d", timeStamp.Year(), timeStamp.Month(), timeStamp.Day(), timeStamp.Hour(), timeStamp.Minute(), timeStamp.Second())
-=======
 	currentTimestamp := time.Now().UTC()
 	timestamp := fmt.Sprintf("%d-%d-%d_%d-%d-%d", currentTimestamp.Year(), currentTimestamp.Month(), currentTimestamp.Day(), currentTimestamp.Hour(), currentTimestamp.Minute(), currentTimestamp.Second())
->>>>>>> 2efdf819
 	rotatingFile := &lumberjack.Logger{
 		Filename:   fmt.Sprintf("%s/logs/sync_%s/olake.log", viper.GetString("CONFIG_FOLDER"), timestamp), // Log file path
 		MaxSize:    100,                                                                                   // Max size in MB before log rotation
